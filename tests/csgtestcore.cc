// csg test core, used by throwntegether test and opencsg test
#include "csgtestcore.h"

#include "tests-common.h"
#include "system-gl.h"
#include "openscad.h"
#include "builtin.h"
#include "context.h"
#include "node.h"
#include "module.h"
#include "polyset.h"
#include "Tree.h"
#include "CSGTermEvaluator.h"
#include "CGALEvaluator.h"
#include "PolySetCGALEvaluator.h"

#include <opencsg.h>
#include "OpenCSGRenderer.h"
#include "ThrownTogetherRenderer.h"

#include "csgterm.h"
#include "OffscreenView.h"

#include <QApplication>
#include <QFile>
#include <QDir>
#include <QSet>
#include <QTimer>

#include <sstream>
#include <vector>

#include <boost/program_options.hpp>
namespace po = boost::program_options;

using std::string;
using std::vector;
using std::cerr;
using std::cout;

std::string commandline_commands;
QString librarydir;

//#define DEBUG

class CsgInfo
{
public:
	CsgInfo();
	shared_ptr<CSGTerm> root_norm_term;          // Normalized CSG products
	class CSGChain *root_chain;
<<<<<<< HEAD
	vector<CSGTerm*> highlight_terms;
	CSGChain *highlights_chain;
	vector<CSGTerm*> background_terms;
=======
	std::vector<shared_ptr<CSGTerm> > highlight_terms;
	CSGChain *highlights_chain;
	std::vector<shared_ptr<CSGTerm> > background_terms;
>>>>>>> bb0ec942
	CSGChain *background_chain;
	OffscreenView *glview;
};

CsgInfo::CsgInfo() {
        root_chain = NULL;
<<<<<<< HEAD
        highlight_terms = vector<CSGTerm*>();
        highlights_chain = NULL;
        background_terms = vector<CSGTerm*>();
=======
        highlights_chain = NULL;
>>>>>>> bb0ec942
        background_chain = NULL;
        glview = NULL;
}

AbstractNode *find_root_tag(AbstractNode *n)
{
	foreach(AbstractNode *v, n->children) {
		if (v->modinst->tag_root) return v;
		if (AbstractNode *vroot = find_root_tag(v)) return vroot;
	}
	return NULL;
}

string info_dump(OffscreenView *glview)
{
	assert(glview);

#ifdef __GNUG__
#define compiler_info "GCC " << __VERSION__
#elif defined(_MSC_VER)
#define compiler_info "MSVC " << _MSC_FULL_VER
#else
#define compiler_info "unknown compiler"
#endif

#ifndef OPENCSG_VERSION_STRING
#define OPENCSG_VERSION_STRING "unknown, <1.3.2"
#endif

	std::stringstream out;
#define STRINGIFY(x) #x
#define TOSTRING(x) STRINGIFY(x)
	out << "\nOpenSCAD Version: " << TOSTRING(OPENSCAD_VERSION)
            << "\nCompiled by: " << compiler_info
	    << "\nCompile date: " << __DATE__
	    << "\nBoost version: " << BOOST_LIB_VERSION
	    << "\nEigen version: " << EIGEN_WORLD_VERSION << "."
	    << EIGEN_MAJOR_VERSION << "." << EIGEN_MINOR_VERSION
	    << "\nCGAL version: " << TOSTRING(CGAL_VERSION)
	    << "\nOpenCSG version: " << OPENCSG_VERSION_STRING
	    << "\n" << glview->getInfo()
	    << "\n";

	return out.str();
}

po::variables_map parse_options(int argc, char *argv[])
{
        po::options_description desc("Allowed options");
        desc.add_options()
                ("help,h", "help message")//;
                ("info,i", "information on GLEW, OpenGL, OpenSCAD, and OS")//;

//        po::options_description hidden("Hidden options");
//        hidden.add_options()
                ("input-file", po::value< vector<string> >(), "input file")
                ("output-file", po::value< vector<string> >(), "ouput file");

        po::positional_options_description p;
        p.add("input-file", 1).add("output-file", 1);

        po::options_description all_options;
        all_options.add(desc); // .add(hidden);

        po::variables_map vm;
        po::store(po::command_line_parser(argc, argv).options(all_options).positional(p).run(), vm);
	po::notify(vm);

	return vm;
}

void enable_opencsg_shaders( OffscreenView *glview )
{
	bool ignore_gl_version = true;
	const char *openscad_disable_gl20_env = getenv("OPENSCAD_DISABLE_GL20");
	if (openscad_disable_gl20_env && !strcmp(openscad_disable_gl20_env, "0"))
		openscad_disable_gl20_env = NULL;
	if (glewIsSupported("GL_VERSION_2_0") && openscad_disable_gl20_env == NULL )
	{
		const char *vs_source =
			"uniform float xscale, yscale;\n"
			"attribute vec3 pos_b, pos_c;\n"
			"attribute vec3 trig, mask;\n"
			"varying vec3 tp, tr;\n"
			"varying float shading;\n"
			"void main() {\n"
			"  vec4 p0 = gl_ModelViewProjectionMatrix * gl_Vertex;\n"
			"  vec4 p1 = gl_ModelViewProjectionMatrix * vec4(pos_b, 1.0);\n"
			"  vec4 p2 = gl_ModelViewProjectionMatrix * vec4(pos_c, 1.0);\n"
			"  float a = distance(vec2(xscale*p1.x/p1.w, yscale*p1.y/p1.w), vec2(xscale*p2.x/p2.w, yscale*p2.y/p2.w));\n"
			"  float b = distance(vec2(xscale*p0.x/p0.w, yscale*p0.y/p0.w), vec2(xscale*p1.x/p1.w, yscale*p1.y/p1.w));\n"
			"  float c = distance(vec2(xscale*p0.x/p0.w, yscale*p0.y/p0.w), vec2(xscale*p2.x/p2.w, yscale*p2.y/p2.w));\n"
			"  float s = (a + b + c) / 2.0;\n"
			"  float A = sqrt(s*(s-a)*(s-b)*(s-c));\n"
			"  float ha = 2.0*A/a;\n"
			"  gl_Position = p0;\n"
			"  tp = mask * ha;\n"
			"  tr = trig;\n"
			"  vec3 normal, lightDir;\n"
			"  normal = normalize(gl_NormalMatrix * gl_Normal);\n"
			"  lightDir = normalize(vec3(gl_LightSource[0].position));\n"
			"  shading = abs(dot(normal, lightDir));\n"
			"}\n";

		const char *fs_source =
			"uniform vec4 color1, color2;\n"
			"varying vec3 tp, tr, tmp;\n"
			"varying float shading;\n"
			"void main() {\n"
			"  gl_FragColor = vec4(color1.r * shading, color1.g * shading, color1.b * shading, color1.a);\n"
			"  if (tp.x < tr.x || tp.y < tr.y || tp.z < tr.z)\n"
			"    gl_FragColor = color2;\n"
			"}\n";

		GLuint vs = glCreateShader(GL_VERTEX_SHADER);
		glShaderSource(vs, 1, (const GLchar**)&vs_source, NULL);
		glCompileShader(vs);

		GLuint fs = glCreateShader(GL_FRAGMENT_SHADER);
		glShaderSource(fs, 1, (const GLchar**)&fs_source, NULL);
		glCompileShader(fs);

		GLuint edgeshader_prog = glCreateProgram();
		glAttachShader(edgeshader_prog, vs);
		glAttachShader(edgeshader_prog, fs);
		glLinkProgram(edgeshader_prog);

		glview->shaderinfo[0] = edgeshader_prog;
		glview->shaderinfo[1] = glGetUniformLocation(edgeshader_prog, "color1");
		glview->shaderinfo[2] = glGetUniformLocation(edgeshader_prog, "color2");
		glview->shaderinfo[3] = glGetAttribLocation(edgeshader_prog, "trig");
		glview->shaderinfo[4] = glGetAttribLocation(edgeshader_prog, "pos_b");
		glview->shaderinfo[5] = glGetAttribLocation(edgeshader_prog, "pos_c");
		glview->shaderinfo[6] = glGetAttribLocation(edgeshader_prog, "mask");
		glview->shaderinfo[7] = glGetUniformLocation(edgeshader_prog, "xscale");
		glview->shaderinfo[8] = glGetUniformLocation(edgeshader_prog, "yscale");

		GLenum err = glGetError();
		if (err != GL_NO_ERROR) {
			fprintf(stderr, "OpenGL Error: %s\n", gluErrorString(err));
		}

		GLint status;
		glGetProgramiv(edgeshader_prog, GL_LINK_STATUS, &status);
		if (status == GL_FALSE) {
			int loglen;
			char logbuffer[1000];
			glGetProgramInfoLog(edgeshader_prog, sizeof(logbuffer), &loglen, logbuffer);
			fprintf(stderr, "OpenGL Program Linker Error:\n%.*s", loglen, logbuffer);
		} else {
			int loglen;
			char logbuffer[1000];
			glGetProgramInfoLog(edgeshader_prog, sizeof(logbuffer), &loglen, logbuffer);
			if (loglen > 0) {
				fprintf(stderr, "OpenGL Program Link OK:\n%.*s", loglen, logbuffer);
			}
			glValidateProgram(edgeshader_prog);
			glGetProgramInfoLog(edgeshader_prog, sizeof(logbuffer), &loglen, logbuffer);
			if (loglen > 0) {
				fprintf(stderr, "OpenGL Program Validation results:\n%.*s", loglen, logbuffer);
			}
		}
	}
	glview->shaderinfo[9] = glview->width;
	glview->shaderinfo[10] = glview->height;
}

int csgtestcore(int argc, char *argv[], test_type_e test_type)
{
	bool sysinfo_dump = false;
	const char *filename, *outfilename = NULL;
	po::variables_map vm;
	try {
		vm = parse_options(argc, argv);
	} catch ( po::error e ) {
		cerr << "error parsing options\n";
	}
	if (vm.count("info")) sysinfo_dump = true;
	if (vm.count("input-file"))
		filename = vm["input-file"].as< vector<string> >().begin()->c_str();
	if (vm.count("output-file"))
		outfilename = vm["output-file"].as< vector<string> >().begin()->c_str();

	if ((!filename || !outfilename) && !sysinfo_dump) {
		cerr << "Usage: " << argv[0] << " <file.scad> <output.png>\n";
		exit(1);
	}

	Builtins::instance()->initialize();

	QApplication app(argc, argv, false);

	QDir original_path = QDir::current();

	QString currentdir = QDir::currentPath();

	QDir libdir(QApplication::instance()->applicationDirPath());
#ifdef Q_WS_MAC
	libdir.cd("../Resources"); // Libraries can be bundled
	if (!libdir.exists("libraries")) libdir.cd("../../..");
#elif defined(Q_OS_UNIX)
	if (libdir.cd("../share/openscad/libraries")) {
		librarydir = libdir.path();
	} else
	if (libdir.cd("../../share/openscad/libraries")) {
		librarydir = libdir.path();
	} else
	if (libdir.cd("../../libraries")) {
		librarydir = libdir.path();
	} else
#endif
	if (libdir.cd("libraries")) {
		librarydir = libdir.path();
	}

	Context root_ctx;
	register_builtin(root_ctx);

	AbstractModule *root_module;
	ModuleInstantiation root_inst;

	if (sysinfo_dump)
		root_module = parse("sphere();","",false);
	else
		root_module = parsefile(filename);

	if (!root_module) {
		exit(1);
	}

	QFileInfo fileInfo(filename);
	QDir::setCurrent(fileInfo.absolutePath());

	AbstractNode::resetIndexCounter();
	AbstractNode *absolute_root_node = root_module->evaluate(&root_ctx, &root_inst);
	AbstractNode *root_node;
	// Do we have an explicit root node (! modifier)?
	if (!(root_node = find_root_tag(absolute_root_node))) root_node = absolute_root_node;

	Tree tree(root_node);

	CsgInfo csgInfo = CsgInfo();
	CGALEvaluator cgalevaluator(tree);
	CSGTermEvaluator evaluator(tree, &cgalevaluator.psevaluator);
	shared_ptr<CSGTerm> root_raw_term = evaluator.evaluateCSGTerm(*root_node, 
																																csgInfo.highlight_terms, 
																																csgInfo.background_terms);

	if (!root_raw_term) {
		cerr << "Error: CSG generation failed! (no top level object found)\n";
		return 1;
	}

	// CSG normalization
	csgInfo.root_norm_term = root_raw_term;
	while (1) {
		shared_ptr<CSGTerm> n = CSGTerm::normalize(csgInfo.root_norm_term);
		if (csgInfo.root_norm_term == n) break;
		csgInfo.root_norm_term = n;
	}
		
	assert(csgInfo.root_norm_term);
	if (csgInfo.root_norm_term.use_count() <= 1) {
		fprintf(stderr, "XXX\n");
	}
	
	csgInfo.root_chain = new CSGChain();
	csgInfo.root_chain->import(csgInfo.root_norm_term);
	fprintf(stderr, "Normalized CSG tree has %d elements\n", csgInfo.root_chain->polysets.size());
	
	if (csgInfo.highlight_terms.size() > 0) {
		cerr << "Compiling highlights (" << csgInfo.highlight_terms.size() << " CSG Trees)...\n";
		
		csgInfo.highlights_chain = new CSGChain();
		for (unsigned int i = 0; i < csgInfo.highlight_terms.size(); i++) {
			while (1) {
				shared_ptr<CSGTerm> n = CSGTerm::normalize(csgInfo.highlight_terms[i]);
				if (csgInfo.highlight_terms[i] == n) break;
				csgInfo.highlight_terms[i] = n;
			}
			csgInfo.highlights_chain->import(csgInfo.highlight_terms[i]);
		}
	}
	
	if (csgInfo.background_terms.size() > 0) {
		cerr << "Compiling background (" << csgInfo.background_terms.size() << " CSG Trees)...\n";
		
		csgInfo.background_chain = new CSGChain();
		for (unsigned int i = 0; i < csgInfo.background_terms.size(); i++) {
			while (1) {
				shared_ptr<CSGTerm> n = CSGTerm::normalize(csgInfo.background_terms[i]);
				if (csgInfo.background_terms[i] == n) break;
				csgInfo.background_terms[i] = n;
			}
			csgInfo.background_chain->import(csgInfo.background_terms[i]);
		}
	}
	
	QDir::setCurrent(original_path.absolutePath());

	try {
		csgInfo.glview = new OffscreenView(512,512);
	} catch (int error) {
		fprintf(stderr,"Can't create OpenGL OffscreenView. Code: %i. Exiting.\n", error);
		exit(1);
	}
	enable_opencsg_shaders(csgInfo.glview);

	if (sysinfo_dump) cout << info_dump(csgInfo.glview);
	BoundingBox bbox = csgInfo.root_chain->getBoundingBox();

	Vector3d center = (bbox.min() + bbox.max()) / 2;
	double radius = (bbox.max() - bbox.min()).norm() / 2;


	Vector3d cameradir(1, 1, -0.5);
	Vector3d camerapos = center - radius*1.8*cameradir;
	csgInfo.glview->setCamera(camerapos, center);

	OpenCSGRenderer opencsgRenderer(csgInfo.root_chain, csgInfo.highlights_chain, csgInfo.background_chain, csgInfo.glview->shaderinfo);
	ThrownTogetherRenderer thrownTogetherRenderer(csgInfo.root_chain, csgInfo.highlights_chain, csgInfo.background_chain);

	if (test_type == TEST_THROWNTOGETHER)
		csgInfo.glview->setRenderer(&thrownTogetherRenderer);
	else
		csgInfo.glview->setRenderer(&opencsgRenderer);

	OpenCSG::setContext(0);
	OpenCSG::setOption(OpenCSG::OffscreenSetting, OpenCSG::FrameBufferObject);

	csgInfo.glview->paintGL();
	
	csgInfo.glview->save(outfilename);
	
	delete root_node;
	delete root_module;

	Builtins::instance(true);

	return 0;
}<|MERGE_RESOLUTION|>--- conflicted
+++ resolved
@@ -49,28 +49,16 @@
 	CsgInfo();
 	shared_ptr<CSGTerm> root_norm_term;          // Normalized CSG products
 	class CSGChain *root_chain;
-<<<<<<< HEAD
-	vector<CSGTerm*> highlight_terms;
-	CSGChain *highlights_chain;
-	vector<CSGTerm*> background_terms;
-=======
 	std::vector<shared_ptr<CSGTerm> > highlight_terms;
 	CSGChain *highlights_chain;
 	std::vector<shared_ptr<CSGTerm> > background_terms;
->>>>>>> bb0ec942
 	CSGChain *background_chain;
 	OffscreenView *glview;
 };
 
 CsgInfo::CsgInfo() {
         root_chain = NULL;
-<<<<<<< HEAD
-        highlight_terms = vector<CSGTerm*>();
         highlights_chain = NULL;
-        background_terms = vector<CSGTerm*>();
-=======
-        highlights_chain = NULL;
->>>>>>> bb0ec942
         background_chain = NULL;
         glview = NULL;
 }
