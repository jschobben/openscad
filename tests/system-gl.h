#ifndef SYSTEMGL_H_
#define SYSTEMGL_H_

#include <GL/glew.h>
#include <string>

<<<<<<< HEAD
std::string glew_dump(bool dumpall);
=======
void glew_dump(bool dumpall = false);
>>>>>>> 04c340b3
bool report_glerror(const char *task);

#endif<|MERGE_RESOLUTION|>--- conflicted
+++ resolved
@@ -4,11 +4,7 @@
 #include <GL/glew.h>
 #include <string>
 
-<<<<<<< HEAD
-std::string glew_dump(bool dumpall);
-=======
-void glew_dump(bool dumpall = false);
->>>>>>> 04c340b3
+std::string glew_dump(bool dumpall=false);
 bool report_glerror(const char *task);
 
 #endif