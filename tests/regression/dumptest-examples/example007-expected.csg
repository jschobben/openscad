--- conflicted
+++ resolved
@@ -1,27 +1,26 @@
-<<<<<<< HEAD
 group();
 multmatrix([[1, 0, 0, 0], [0, 1, 0, 0], [0, 0, 1, -10], [0, 0, 0, 1]]) {
 	group() {
 		difference() {
-			rotate_extrude(convexity = 3, $fn = 0, $fa = 12, $fs = 2) {
-				import(file = "example007.dxf", layer = "dorn", origin = [0, 0], scale = 1, convexity = 1, $fn = 0, $fa = 12, $fs = 2);
+			rotate_extrude(angle = 360, convexity = 3, $fn = 0, $fa = 12, $fs = 2) {
+				import(file = "example007.dxf", layer = "dorn", origin = [0, 0], scale = 1, convexity = 1, $fn = 0, $fa = 12, $fs = 2, timestamp = 1445017640);
 			}
 			group() {
 				multmatrix([[1, 0, 0, 0], [0, 1, 0, 0], [0, 0, 1, 0], [0, 0, 0, 1]]) {
 					group() {
 						intersection() {
-							multmatrix([[1, 0, 0, 0], [0, 0, -1, 0], [0, 1, 0, 0], [0, 0, 0, 1]]) {
+							multmatrix([[1, 0, 0, 0], [0, 6.12323e-17, -1, 0], [0, 1, 6.12323e-17, 0], [0, 0, 0, 1]]) {
 								multmatrix([[1, 0, 0, 0], [0, 1, 0, 0], [0, 0, 1, -50], [0, 0, 0, 1]]) {
 									linear_extrude(height = 100, center = false, convexity = 1, scale = [1, 1], $fn = 0, $fa = 12, $fs = 2) {
-										import(file = "example007.dxf", layer = "cutout1", origin = [0, 0], scale = 1, convexity = 1, $fn = 0, $fa = 12, $fs = 2);
+										import(file = "example007.dxf", layer = "cutout1", origin = [0, 0], scale = 1, convexity = 1, $fn = 0, $fa = 12, $fs = 2, timestamp = 1445017640);
 									}
 								}
 							}
-							multmatrix([[0, -1, 0, 0], [1, 0, 0, 0], [0, 0, 1, 0], [0, 0, 0, 1]]) {
-								multmatrix([[1, 0, 0, 0], [0, 0, -1, 0], [0, 1, 0, 0], [0, 0, 0, 1]]) {
+							multmatrix([[6.12323e-17, -1, 0, 0], [1, 6.12323e-17, 0, 0], [0, 0, 1, 0], [0, 0, 0, 1]]) {
+								multmatrix([[1, 0, 0, 0], [0, 6.12323e-17, -1, 0], [0, 1, 6.12323e-17, 0], [0, 0, 0, 1]]) {
 									multmatrix([[1, 0, 0, 0], [0, 1, 0, 0], [0, 0, 1, -50], [0, 0, 0, 1]]) {
 										linear_extrude(height = 100, center = false, convexity = 2, scale = [1, 1], $fn = 0, $fa = 12, $fs = 2) {
-											import(file = "example007.dxf", layer = "cutout2", origin = [0, 0], scale = 1, convexity = 1, $fn = 0, $fa = 12, $fs = 2);
+											import(file = "example007.dxf", layer = "cutout2", origin = [0, 0], scale = 1, convexity = 1, $fn = 0, $fa = 12, $fs = 2, timestamp = 1445017640);
 										}
 									}
 								}
@@ -29,70 +28,21 @@
 						}
 					}
 				}
-				multmatrix([[0, -1, 0, 0], [1, 0, 0, 0], [0, 0, 1, 0], [0, 0, 0, 1]]) {
+				multmatrix([[6.12323e-17, -1, 0, 0], [1, 6.12323e-17, 0, 0], [0, 0, 1, 0], [0, 0, 0, 1]]) {
 					group() {
 						intersection() {
-							multmatrix([[1, 0, 0, 0], [0, 0, -1, 0], [0, 1, 0, 0], [0, 0, 0, 1]]) {
+							multmatrix([[1, 0, 0, 0], [0, 6.12323e-17, -1, 0], [0, 1, 6.12323e-17, 0], [0, 0, 0, 1]]) {
 								multmatrix([[1, 0, 0, 0], [0, 1, 0, 0], [0, 0, 1, -50], [0, 0, 0, 1]]) {
 									linear_extrude(height = 100, center = false, convexity = 1, scale = [1, 1], $fn = 0, $fa = 12, $fs = 2) {
-										import(file = "example007.dxf", layer = "cutout1", origin = [0, 0], scale = 1, convexity = 1, $fn = 0, $fa = 12, $fs = 2);
+										import(file = "example007.dxf", layer = "cutout1", origin = [0, 0], scale = 1, convexity = 1, $fn = 0, $fa = 12, $fs = 2, timestamp = 1445017640);
 									}
 								}
 							}
-							multmatrix([[0, -1, 0, 0], [1, 0, 0, 0], [0, 0, 1, 0], [0, 0, 0, 1]]) {
-								multmatrix([[1, 0, 0, 0], [0, 0, -1, 0], [0, 1, 0, 0], [0, 0, 0, 1]]) {
+							multmatrix([[6.12323e-17, -1, 0, 0], [1, 6.12323e-17, 0, 0], [0, 0, 1, 0], [0, 0, 0, 1]]) {
+								multmatrix([[1, 0, 0, 0], [0, 6.12323e-17, -1, 0], [0, 1, 6.12323e-17, 0], [0, 0, 0, 1]]) {
 									multmatrix([[1, 0, 0, 0], [0, 1, 0, 0], [0, 0, 1, -50], [0, 0, 0, 1]]) {
 										linear_extrude(height = 100, center = false, convexity = 2, scale = [1, 1], $fn = 0, $fa = 12, $fs = 2) {
-											import(file = "example007.dxf", layer = "cutout2", origin = [0, 0], scale = 1, convexity = 1, $fn = 0, $fa = 12, $fs = 2);
-=======
-group() {
-	group();
-	multmatrix([[1, 0, 0, 0], [0, 1, 0, 0], [0, 0, 1, -10], [0, 0, 0, 1]]) {
-		group() {
-			difference() {
-				rotate_extrude(angle = 360, convexity = 3, $fn = 0, $fa = 12, $fs = 2) {
-					import(file = "example007.dxf", layer = "dorn", origin = [0, 0], scale = 1, convexity = 1, $fn = 0, $fa = 12, $fs = 2, timestamp = 1447128393);
-				}
-				group() {
-					multmatrix([[1, 0, 0, 0], [0, 1, 0, 0], [0, 0, 1, 0], [0, 0, 0, 1]]) {
-						group() {
-							intersection() {
-								multmatrix([[1, 0, 0, 0], [0, 6.12323e-17, -1, 0], [0, 1, 6.12323e-17, 0], [0, 0, 0, 1]]) {
-									multmatrix([[1, 0, 0, 0], [0, 1, 0, 0], [0, 0, 1, -50], [0, 0, 0, 1]]) {
-										linear_extrude(height = 100, center = false, convexity = 1, scale = [1, 1], $fn = 0, $fa = 12, $fs = 2) {
-											import(file = "example007.dxf", layer = "cutout1", origin = [0, 0], scale = 1, convexity = 1, $fn = 0, $fa = 12, $fs = 2, timestamp = 1447128393);
-										}
-									}
-								}
-								multmatrix([[6.12323e-17, -1, 0, 0], [1, 6.12323e-17, 0, 0], [0, 0, 1, 0], [0, 0, 0, 1]]) {
-									multmatrix([[1, 0, 0, 0], [0, 6.12323e-17, -1, 0], [0, 1, 6.12323e-17, 0], [0, 0, 0, 1]]) {
-										multmatrix([[1, 0, 0, 0], [0, 1, 0, 0], [0, 0, 1, -50], [0, 0, 0, 1]]) {
-											linear_extrude(height = 100, center = false, convexity = 2, scale = [1, 1], $fn = 0, $fa = 12, $fs = 2) {
-												import(file = "example007.dxf", layer = "cutout2", origin = [0, 0], scale = 1, convexity = 1, $fn = 0, $fa = 12, $fs = 2, timestamp = 1447128393);
-											}
-										}
-									}
-								}
-							}
-						}
-					}
-					multmatrix([[6.12323e-17, -1, 0, 0], [1, 6.12323e-17, 0, 0], [0, 0, 1, 0], [0, 0, 0, 1]]) {
-						group() {
-							intersection() {
-								multmatrix([[1, 0, 0, 0], [0, 6.12323e-17, -1, 0], [0, 1, 6.12323e-17, 0], [0, 0, 0, 1]]) {
-									multmatrix([[1, 0, 0, 0], [0, 1, 0, 0], [0, 0, 1, -50], [0, 0, 0, 1]]) {
-										linear_extrude(height = 100, center = false, convexity = 1, scale = [1, 1], $fn = 0, $fa = 12, $fs = 2) {
-											import(file = "example007.dxf", layer = "cutout1", origin = [0, 0], scale = 1, convexity = 1, $fn = 0, $fa = 12, $fs = 2, timestamp = 1447128393);
-										}
-									}
-								}
-								multmatrix([[6.12323e-17, -1, 0, 0], [1, 6.12323e-17, 0, 0], [0, 0, 1, 0], [0, 0, 0, 1]]) {
-									multmatrix([[1, 0, 0, 0], [0, 6.12323e-17, -1, 0], [0, 1, 6.12323e-17, 0], [0, 0, 0, 1]]) {
-										multmatrix([[1, 0, 0, 0], [0, 1, 0, 0], [0, 0, 1, -50], [0, 0, 0, 1]]) {
-											linear_extrude(height = 100, center = false, convexity = 2, scale = [1, 1], $fn = 0, $fa = 12, $fs = 2) {
-												import(file = "example007.dxf", layer = "cutout2", origin = [0, 0], scale = 1, convexity = 1, $fn = 0, $fa = 12, $fs = 2, timestamp = 1447128393);
-											}
->>>>>>> c468f9a5
+											import(file = "example007.dxf", layer = "cutout2", origin = [0, 0], scale = 1, convexity = 1, $fn = 0, $fa = 12, $fs = 2, timestamp = 1445017640);
 										}
 									}
 								}
