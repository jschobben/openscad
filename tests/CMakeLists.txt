--- conflicted
+++ resolved
@@ -87,14 +87,9 @@
   set(BOOST_THREAD_USE_LIB TRUE)
 endif()
 
-<<<<<<< HEAD
-set(Boost_ADDITIONAL_VERSIONS "1.47.0" "1.46.0")
-find_package( Boost 1.35.0 COMPONENTS thread program_options filesystem system regex )
-=======
 # Update this if FindBoost.cmake gets out of sync with the current boost release
 # set(Boost_ADDITIONAL_VERSIONS "1.47.0" "1.46.0")
-find_package( Boost 1.35.0 COMPONENTS thread program_options REQUIRED)
->>>>>>> 10c96326
+find_package( Boost 1.35.0 COMPONENTS thread program_options filesystem system regex )
 if(Boost_FOUND)
   message(STATUS "Boost includes found: " ${Boost_INCLUDE_DIRS})
   message(STATUS "Boost libraries found:")
