# instructions - see ../doc/testing.txt

#set(DEBUG_OSCD 1) # print debug info during cmake

cmake_minimum_required(VERSION 2.8)
if("${CMAKE_MAJOR_VERSION}.${CMAKE_MINOR_VERSION}.${CMAKE_PATCH_VERSION}" VERSION_GREATER 2.8.3)
  # Explicitly use new include policy to avoid globally shadowing included modules
  # http://www.cmake.org/cmake/help/cmake-2-8-docs.html#policy:CMP0017
  cmake_policy(SET CMP0017 NEW)
endif()

# Needed for cmake < 2.8.3
include(CMakeParseArguments.cmake)

# Detect Lion and force gcc
IF (APPLE)
   EXECUTE_PROCESS(COMMAND sw_vers -productVersion OUTPUT_VARIABLE MACOSX_VERSION)
   IF (NOT ${MACOSX_VERSION} VERSION_LESS "10.9.0")
     message("Detected Maverick (10.9) or later")
     set(CMAKE_C_COMPILER "clang")
     set(CMAKE_CXX_COMPILER "clang++")
     # Somehow, since we build dependencies for 10.7, we need to also build executables
     # for 10.7. This used to not be necessary, but since 10.9 it apparently is..
     SET(CMAKE_OSX_DEPLOYMENT_TARGET 10.7 CACHE STRING "Deployment target")
   ELSEIF (NOT ${MACOSX_VERSION} VERSION_LESS "10.8.0")
     message("Detected Mountain Lion (10.8)")
     set(CMAKE_C_COMPILER "clang")
     set(CMAKE_CXX_COMPILER "clang++")
   ELSEIF (NOT ${MACOSX_VERSION} VERSION_LESS "10.7.0")
     message("Detected Lion (10.7)")
     set(CMAKE_C_COMPILER "clang")
     set(CMAKE_CXX_COMPILER "clang++")
   ELSE()
     message("Detected Snow Leopard (10.6) or older")
     if (USE_LLVM)
       message("Using LLVM compiler")
       set(CMAKE_C_COMPILER "llvm-gcc")
       set(CMAKE_CXX_COMPILER "llvm-g++")
     endif()
   ENDIF()
ENDIF(APPLE)


project(tests)

set(CMAKE_MODULE_PATH "${CMAKE_SOURCE_DIR}")

# Build debug build as default
if(NOT CMAKE_BUILD_TYPE)
  #  set(CMAKE_BUILD_TYPE Release)
  if(CMAKE_COMPILER_IS_GNUCXX)
    execute_process(COMMAND ${CMAKE_C_COMPILER} -dumpversion OUTPUT_VARIABLE GCC_VERSION)
    if (GCC_VERSION VERSION_GREATER 4.6)
      set(CMAKE_BUILD_TYPE RelWithDebInfo)
    else()
      set(CMAKE_BUILD_TYPE Debug)
    endif()
  else()
    set(CMAKE_BUILD_TYPE RelWithDebInfo)
  endif()
endif()
message(STATUS "CMAKE_BUILD_TYPE: ${CMAKE_BUILD_TYPE}")

if(CMAKE_COMPILER_IS_GNUCXX)
  set(CMAKE_CXX_FLAGS "${CMAKE_CXX_FLAGS} -fno-strict-aliasing")
endif()

if(${CMAKE_BUILD_TYPE} STREQUAL "Debug")
  set(CMAKE_CXX_FLAGS "${CMAKE_CXX_FLAGS} -DDEBUG")
endif()

# MCAD
if(NOT EXISTS ${CMAKE_CURRENT_SOURCE_DIR}/../libraries/MCAD/__init__.py)
  message(FATAL_ERROR "MCAD not found. You can install from the OpenSCAD root as follows: \n  git submodule update --init")
endif()

# NULLGL - Allow us to build without OpenGL(TM). run 'cmake .. -DNULLGL=1'
# Most tests will fail, but it can be used for testing/experiments

if(NULLGL)
  set(CMAKE_CXX_FLAGS "${CMAKE_CXX_FLAGS} -DNULLGL")
  set(SKIP_IMAGEMAGICK "1") # we dont generate png, so nothing to compare
else()
  set(ENABLE_OPENCSG_FLAG "-DENABLE_OPENCSG")
endif()

#
# Windows
#

if(WIN32 AND MSVC)
  set(WIN32_STATIC_BUILD "True")
endif()

if(WIN32_STATIC_BUILD AND MSVC)
  if(${CMAKE_BUILD_TYPE} STREQUAL "Debug")
    set(EMSG "\nTo build Win32 STATIC OpenSCAD please see doc/testing.txt")
    message(FATAL_ERROR ${EMSG})
  endif()
endif()

# Disable warnings
if(WIN32 AND MSVC)
  # too long decorated names
  set(CMAKE_CXX_FLAGS "${CMAKE_CXX_FLAGS} /wd4503")
  # int cast to bool in CGAL
  set(CMAKE_CXX_FLAGS "${CMAKE_CXX_FLAGS} /wd4800")
  # unreferenced parameters in CGAL
  set(CMAKE_CXX_FLAGS "${CMAKE_CXX_FLAGS} /wd4100")
  # fopen_s advertisement
  set(CMAKE_CXX_FLAGS "${CMAKE_CXX_FLAGS} -D_CRT_SECURE_NO_DEPRECATE")
  # lexer uses strdup & other POSIX stuff
  set(CMAKE_CXX_FLAGS "${CMAKE_CXX_FLAGS} -D_CRT_NONSTDC_NO_DEPRECATE")
  # M_PI
  set(CMAKE_CXX_FLAGS "${CMAKE_CXX_FLAGS} -D_USE_MATH_DEFINES")
endif()

# Debugging - if you uncomment, use nmake -f Makefile > log.txt (the log is big)
if(WIN32 AND MSVC)
  # Linker debugging
  #set(CMAKE_EXE_LINKER_FLAGS "${CMAKE_EXE_LINKER_FLAGS} -VERBOSE")

  # Compiler debugging
  # you have to pass -DCMAKE_VERBOSE_MAKEFILE=ON to cmake when you run it. 
endif()

if(CMAKE_COMPILER_IS_GNUCXX)
  if (WIN32 OR ${CMAKE_SYSTEM_NAME} MATCHES "NetBSD")
    set(CMAKE_CXX_FLAGS "${CMAKE_CXX_FLAGS} -fpermissive -frounding-math")
  endif()
endif()

# Clang compiler

if(${CMAKE_CXX_COMPILER} MATCHES ".*clang.*")
  # disable enormous amount of warnings about CGAL
  set(CMAKE_CXX_FLAGS "${CMAKE_CXX_FLAGS} -Wno-unused-parameter")
  set(CMAKE_CXX_FLAGS "${CMAKE_CXX_FLAGS} -Wno-unused-variable")
  set(CMAKE_CXX_FLAGS "${CMAKE_CXX_FLAGS} -Wno-unused-function")
  set(CMAKE_CXX_FLAGS "${CMAKE_CXX_FLAGS} -Wno-sign-compare")
endif()

#
# Build test apps
#

function(inclusion user_set_path found_paths)
  # Set up compiler include paths with prepend/append rules. Input is 
  # a path and a set of paths. If user_set_path matches anything in found_paths
  # then we prepend the found_paths because we assume the user wants
  # their set_paths to be a priority. 

  if (DEBUG_OSCD)
    message(STATUS "inclusion:")
    message(STATUS "  ${user_set_path}: ${${user_set_path}}")
    message(STATUS "  ${found_paths}: ${${found_paths}}")
  endif()
  set(inclusion_match 0)
  if (${user_set_path})
    foreach(found_path ${${found_paths}})
      string(FIND ${found_path} ${${user_set_path}} INDEX)
      if (DEFINED INDEX)
        if (${INDEX} EQUAL 0)
          set(inclusion_match 1)
        endif()
      endif()
    endforeach()
    if (inclusion_match)
      include_directories(BEFORE ${${found_paths}})
      if (DEBUG_OSCD)
        message(STATUS "inclusion prepend ${${found_paths}} for ${user_set_path}")
      endif()
      set(inclusion_match 0)
    endif()
  endif()
  if (NOT inclusion_match)
    include_directories(AFTER ${${found_paths}})
    if (DEBUG_OSCD)
      message(STATUS "inclusion append ${${found_paths}} for ${user_set_path}")
    endif()
  endif()
endfunction()

# Boost
# 
# FindBoost.cmake has been included from Cmake's GIT circa the end of 2011
# because most existing installs of cmake had a buggy older version. 
#
# Update this if FindBoost.cmake gets out of sync with the current boost release
# set(Boost_ADDITIONAL_VERSIONS "1.47.0" "1.46.0")

if (WIN32)
  set(Boost_USE_STATIC_LIBS TRUE)
  set(BOOST_STATIC TRUE)
  set(BOOST_THREAD_USE_LIB TRUE)
endif()

if (NOT $ENV{OPENSCAD_LIBRARIES} STREQUAL "")
  set(BOOST_ROOT "$ENV{OPENSCAD_LIBRARIES}")
  if (EXISTS ${BOOST_ROOT}/include/boost)
    # if boost is under OPENSCAD_LIBRARIES, then 
    # don't look in the system paths (workaround FindBoost.cmake bug)
    set(Boost_NO_SYSTEM_PATHS "TRUE")
    message(STATUS "BOOST_ROOT: " ${BOOST_ROOT})
  endif()
endif()

if (NOT $ENV{BOOSTDIR} STREQUAL "")
  set(BOOST_ROOT "$ENV{BOOSTDIR}")
  set(Boost_NO_SYSTEM_PATHS "TRUE")
  set(Boost_DEBUG TRUE)
  message(STATUS "BOOST_ROOT: " ${BOOST_ROOT})
endif()

find_package( Boost 1.35.0 COMPONENTS thread program_options filesystem system regex REQUIRED)
message(STATUS "Boost ${Boost_VERSION} includes found: " ${Boost_INCLUDE_DIRS})
message(STATUS "Boost libraries found:")
foreach(boostlib ${Boost_LIBRARIES})
  message(STATUS "  " ${boostlib})
endforeach()

inclusion(BOOST_ROOT Boost_INCLUDE_DIRS)
if (${Boost_VERSION} LESS 104600)
  add_definitions(-DBOOST_FILESYSTEM_VERSION=3) # Use V3 for boost 1.44-1.45
endif()

# On Mac, we need to link against the correct C++ library. We choose the same one
# as Boost uses.
if(APPLE)
  execute_process(COMMAND grep -q __112basic_string ${Boost_LIBRARIES}
                  RESULT_VARIABLE BOOST_USE_STDLIBCPP)
  if (NOT BOOST_USE_STDLIBCPP)
     set(CMAKE_CXX_FLAGS "${CMAKE_CXX_FLAGS} -stdlib=libc++")
  endif()
endif()

# Mac OS X
if(APPLE)
  FIND_LIBRARY(COCOA_LIBRARY Cocoa REQUIRED)
  FIND_LIBRARY(APP_SERVICES_LIBRARY ApplicationServices)
endif()


# Eigen

# Turn off Eigen SIMD optimization
if(NOT APPLE)
  if(NOT ${CMAKE_SYSTEM_NAME} MATCHES "^FreeBSD")
    set(CMAKE_CXX_FLAGS "${CMAKE_CXX_FLAGS} -DEIGEN_DONT_ALIGN")
  endif()
endif()

# Priority
# 3. EIGENDIR if set
# 1. OPENSCAD_LIBRARIES eigen3
# 4. system's standard include paths for eigen3

set(EIGEN_DIR "$ENV{EIGENDIR}")
set(OPENSCAD_LIBDIR "$ENV{OPENSCAD_LIBRARIES}")

if (EIGEN_DIR)
  set(EIGHINT ${EIGEN_DIR}/include/eigen3 ${EIGEN_DIR})
  find_path(EIGEN_INCLUDE_DIR Eigen/Core HINTS ${EIGHINT})
endif()

if (NOT EIGEN_INCLUDE_DIR)
  # The NO_CMAKE_SYSTEM_PATH is necessary to avoid OS X from picking up 
  # a stray Eigen from /Library/Framework
  find_path(EIGEN_INCLUDE_DIR Eigen/Core HINTS ${OPENSCAD_LIBDIR}/include/eigen3 NO_CMAKE_SYSTEM_PATH)
endif()

if (NOT EIGEN_INCLUDE_DIR)
  if (${CMAKE_SYSTEM_NAME} MATCHES "^FreeBSD")
    find_path(EIGEN_INCLUDE_DIR Eigen/Core HINTS /usr/local/include/eigen3)
  elseif (${CMAKE_SYSTEM_NAME} MATCHES "NetBSD")
    find_path(EIGEN_INCLUDE_DIR Eigen/Core HINTS /usr/pkg/include/eigen3)
  elseif (APPLE)
    find_path(EIGEN_INCLUDE_DIR Eigen/Core HINTS /opt/local/include/eigen3)
  else()
    find_path(EIGEN_INCLUDE_DIR Eigen/Core HINTS /usr/include/eigen3)
  endif()
endif()

if (NOT EIGEN_INCLUDE_DIR)
  message(STATUS "Eigen not found")
else()
  message(STATUS "Eigen found in " ${EIGEN_INCLUDE_DIR})
  inclusion(EIGEN_DIR EIGEN_INCLUDE_DIR)
endif()

###### NULLGL wraps all OpenGL(TM) items (GL, Glew, OpenCSG)
###### Several pages of code fall under this 'if( NOT NULLGL )'
if (NOT NULLGL)

# OpenGL
find_package(OpenGL REQUIRED)
if (NOT OPENGL_GLU_FOUND)
  message(STATUS "GLU not found in system paths...searching $ENV{OPENSCAD_LIBRARIES} ")
  find_library(OPENGL_glu_LIBRARY GLU HINTS $ENV{OPENSCAD_LIBRARIES}/lib)
  if (NOT OPENGL_glu_LIBRARY)
    message(FATAL "GLU library not found")
  endif()
  set(OPENGL_LIBRARIES ${OPENGL_glu_LIBRARY} ${OPENGL_LIBRARIES})
  message(STATUS "OpenGL LIBRARIES: ")
  foreach(GLLIB ${OPENGL_LIBRARIES})
    message(STATUS "  " ${GLLIB})
  endforeach()
endif()

# OpenCSG
if (NOT $ENV{OPENCSGDIR} STREQUAL "")
  set(OPENCSG_DIR "$ENV{OPENCSGDIR}")
elseif (NOT $ENV{OPENSCAD_LIBRARIES} STREQUAL "")
  set(OPENCSG_DIR "$ENV{OPENSCAD_LIBRARIES}")
endif()
if (NOT OPENCSG_INCLUDE_DIR)
  message(STATUS "OPENCSG_DIR: " ${OPENCSG_DIR})
  find_path(OPENCSG_INCLUDE_DIR
            opencsg.h
            HINTS ${OPENCSG_DIR}/include)
  find_library(OPENCSG_LIBRARY
               opencsg
               HINTS ${OPENCSG_DIR}/lib)
  if (NOT OPENCSG_INCLUDE_DIR OR NOT OPENCSG_LIBRARY)
    message(FATAL_ERROR "OpenCSG not found")
  else()
    message(STATUS "OpenCSG include found in " ${OPENCSG_INCLUDE_DIR})
    message(STATUS "OpenCSG library found in " ${OPENCSG_LIBRARY})
  endif()
endif()
inclusion(OPENCSG_DIR OPENCSG_INCLUDE_DIR)

# GLEW

if(WIN32_STATIC_BUILD)
  set(CMAKE_CXX_FLAGS "${CMAKE_CXX_FLAGS} -DGLEW_STATIC")
endif()

if (NOT $ENV{GLEWDIR} STREQUAL "")
  set(GLEW_DIR "$ENV{GLEWDIR}")
elseif (NOT $ENV{OPENSCAD_LIBRARIES} STREQUAL "")
  set(GLEW_DIR "$ENV{OPENSCAD_LIBRARIES}")
endif()
if (GLEW_DIR)
  find_path(GLEW_INCLUDE_DIR
            GL/glew.h
            HINTS ${GLEW_DIR}/include
	    NO_DEFAULT_PATH)
  find_library(GLEW_LIBRARY
               NAMES GLEW glew
               HINTS ${GLEW_DIR}/lib ${GLEW_DIR}/lib64
	       NO_DEFAULT_PATH)
  if (GLEW_INCLUDE_DIR AND GLEW_LIBRARY)
    set(GLEW_FOUND 1)
  endif()
endif()

if (NOT GLEW_FOUND)
  find_package(GLEW REQUIRED)
endif()

message(STATUS "GLEW include: " ${GLEW_INCLUDE_DIR})
message(STATUS "GLEW library: " ${GLEW_LIBRARY})

inclusion(GLEW_DIR GLEW_INCLUDE_DIR)

endif() ########## NULLGL ENDIF

# Flex/Bison
find_package(BISON REQUIRED)

if(${CMAKE_SYSTEM_NAME} MATCHES "^FreeBSD")
  # FreeBSD has an old flex in /usr/bin and a new flex in /usr/local/bin
  set(FLEX_EXECUTABLE /usr/local/bin/flex)
endif()

# prepend the dir where deps were built
if (NOT $ENV{OPENSCAD_LIBRARIES} STREQUAL "")
  set(OSCAD_DEPS "")
  set(OSCAD_DEPS_PATHS $ENV{OPENSCAD_LIBRARIES}/include)
  inclusion(OSCAD_DEPS OSCAD_DEPS_PATHS)
endif()

if(${CMAKE_SYSTEM_NAME} MATCHES "NetBSD")
  include_directories( /usr/pkg/include /usr/X11R7/include )
  set(FLEX_EXECUTABLE /usr/pkg/bin/flex)
  if(NOT ${CMAKE_CXX_COMPILER} MATCHES ".*clang.*")
    set(CMAKE_CXX_FLAGS "${CMAKE_CXX_FLAGS} -std=c++0x")
  endif()
endif()

find_package(FLEX REQUIRED)
# The COMPILE_FLAGS and forced C++ compiler is just to be compatible with qmake
if (WIN32)
  set(FLEX_UNISTD_FLAG "-DYY_NO_UNISTD_H")
endif()
FLEX_TARGET(OpenSCADlexer ../src/lexer.l ${CMAKE_CURRENT_BINARY_DIR}/lexer.cpp COMPILE_FLAGS "-Plexer ${FLEX_UNISTD_FLAG}")
BISON_TARGET(OpenSCADparser ../src/parser.y ${CMAKE_CURRENT_BINARY_DIR}/parser_yacc.c COMPILE_FLAGS "-p parser")
ADD_FLEX_BISON_DEPENDENCY(OpenSCADlexer OpenSCADparser)
set_source_files_properties(${CMAKE_CURRENT_BINARY_DIR}/parser_yacc.c PROPERTIES LANGUAGE "CXX")

# CGAL

# Disable rounding math check to allow usage of Valgrind
# This is needed as Valgrind currently does not correctly
# handle rounding modes used by CGAL.
# set(CMAKE_CXX_FLAGS "${CMAKE_CXX_FLAGS} -DCGAL_DISABLE_ROUNDING_MATH_CHECK=ON")

if (NOT $ENV{CGALDIR} STREQUAL "")
  set(CGAL_DIR "$ENV{CGALDIR}")
elseif (NOT $ENV{OPENSCAD_LIBRARIES} STREQUAL "")
  if (EXISTS "$ENV{OPENSCAD_LIBRARIES}/lib/CGAL")
    set(CGAL_DIR "$ENV{OPENSCAD_LIBRARIES}/lib/CGAL")
    set(CMAKE_MODULE_PATH "${CGAL_DIR}" ${CMAKE_MODULE_PATH})
  elseif (EXISTS "$ENV{OPENSCAD_LIBRARIES}/include/CGAL")
    set(CGAL_DIR "$ENV{OPENSCAD_LIBRARIES}")
    set(CMAKE_MODULE_PATH "${CGAL_DIR}" ${CMAKE_MODULE_PATH})
  endif()
endif()
message(STATUS "CGAL_DIR: " ${CGAL_DIR})
find_package(CGAL REQUIRED)
message(STATUS "CGAL config found in " ${CGAL_USE_FILE} )
foreach(cgal_incdir ${CGAL_INCLUDE_DIRS})
  message(STATUS "CGAL include found in " ${cgal_incdir} )
endforeach()
message(STATUS "CGAL libraries found in " ${CGAL_LIBRARIES_DIR} )
if("${CGAL_MAJOR_VERSION}.${CGAL_MINOR_VERSION}" VERSION_LESS 3.6)
  message(FATAL_ERROR "CGAL >= 3.6 required")
endif()
inclusion(CGAL_DIR CGAL_INCLUDE_DIRS)

#Remove bad BOOST libraries from CGAL 3rd party dependencies when they don't exist (such as on 64-bit Ubuntu 13.10).
#Libs of concern are /usr/lib/libboost_thread.so;/usr/lib/libboost_system.so;
#Confirmed bug in CGAL @ https://bugs.launchpad.net/ubuntu/+source/cgal/+bug/1242111
string(FIND "${CGAL_3RD_PARTY_LIBRARIES}" "/usr/lib/libboost_system.so" FIND_POSITION  )
if(NOT "-1" STREQUAL ${FIND_POSITION} )
  if(NOT EXISTS "/usr/lib/libboost_system.so")
    MESSAGE( STATUS "CGAL_3RD_PARTY_LIBRARIES:Removing non-existent /usr/lib/libboost_system.so" )
    string(REPLACE "/usr/lib/libboost_system.so" "" CGAL_3RD_PARTY_LIBRARIES ${CGAL_3RD_PARTY_LIBRARIES})
  endif()
endif() 
string(FIND "${CGAL_3RD_PARTY_LIBRARIES}" "/usr/lib/libboost_thread.so" FIND_POSITION  )
if(NOT "-1" STREQUAL ${FIND_POSITION} )
  if(NOT EXISTS "/usr/lib/libboost_thread.so")
    MESSAGE( STATUS "CGAL_3RD_PARTY_LIBRARIES:Removing non-existent /usr/lib/libboost_thread.so" )
    string(REPLACE "/usr/lib/libboost_thread.so" "" CGAL_3RD_PARTY_LIBRARIES ${CGAL_3RD_PARTY_LIBRARIES})
  endif()
endif() 

if (${CMAKE_SYSTEM_NAME} MATCHES "NetBSD")
  foreach(CGAL3RDPLIB ${CGAL_3RD_PARTY_LIBRARIES})
    if(NOT EXISTS "${CGAL3RDPLIB}")
      MESSAGE( STATUS " Removing non-existent ${CGAL3RDPLIB}" )
      string(REPLACE "${CGAL3RDPLIB}" "" CGAL_3RD_PARTY_LIBRARIES ${CGAL_3RD_PARTY_LIBRARIES})
    endif()
  endforeach()
endif()

MESSAGE(STATUS "CGAL 3RD PARTY LIBS:")
foreach(CGAL3RDPLIB ${CGAL_3RD_PARTY_LIBRARIES})
  MESSAGE(STATUS " ${CGAL3RDPLIB}" )
endforeach()

if(${CMAKE_CXX_COMPILER} MATCHES ".*clang.*" AND NOT ${CGAL_CXX_FLAGS_INIT} STREQUAL "" )
	string(REPLACE "-frounding-math" "" CGAL_CXX_FLAGS_INIT ${CGAL_CXX_FLAGS_INIT})
	string(REPLACE "--param=ssp-buffer-size=4" "" CGAL_CXX_FLAGS_INIT ${CGAL_CXX_FLAGS_INIT})
endif()

# GLib2

find_package(GLIB2 2.2.0 REQUIRED)
add_definitions(${GLIB2_DEFINITIONS})
inclusion(GLIB2_DIR GLIB2_INCLUDE_DIRS)

# find libraries using pkg-config
find_package(PkgConfig REQUIRED)
include(PkgConfigTools.cmake)
save_pkg_config_env()

if (DEFINED ENV{OPENSCAD_LIBRARIES})
  set(ENV{PKG_CONFIG_PATH} "$ENV{OPENSCAD_LIBRARIES}/lib/pkgconfig")
endif()

pkg_check_modules(FONTCONFIG REQUIRED fontconfig>=2.8.0)
if (FONTCONFIG_VERSION)
  message(STATUS "fontconfig ${FONTCONFIG_VERSION} found: ${FONTCONFIG_INCLUDE_DIRS}")
endif()

pkg_check_modules(FREETYPE REQUIRED freetype2>=2.4.9)
if (FREETYPE_VERSION)
  message(STATUS "freetype2 ${FREETYPE_VERSION} found: ${FREETYPE_INCLUDE_DIRS}")
endif()

pkg_check_modules(HARFBUZZ REQUIRED harfbuzz>=0.9.19)
if (HARFBUZZ_VERSION)
  message(STATUS "harfbuzz ${HARFBUZZ_VERSION} found: ${HARFBUZZ_INCLUDE_DIRS}")
endif()

restore_pkg_config_env()

add_definitions(${FONTCONFIG_CFLAGS})
add_definitions(${FREETYPE_CFLAGS})
add_definitions(${HARFBUZZ_CFLAGS})

find_package(LibXml2 2.9 REQUIRED)
add_definitions(${LIBXML2_DEFINITIONS})
inclusion(LIBXML2_DIR LIBXML2_INCLUDE_DIR)

# Image comparison - expected test image vs actual generated image

if (DIFFPNG)
  # How to set cflags to optimize the executable?
  set(IMAGE_COMPARE_EXECUTABLE ${CMAKE_CURRENT_BINARY_DIR}/diffpng)
  set(COMPARATOR "diffpng")
  add_executable(diffpng diffpng.cpp ../src/lodepng.cpp)
  set(SKIP_IMAGEMAGICK 1)
  message(STATUS "using diffpng for image comparison")
endif()

if (SKIP_IMAGEMAGICK)
  if (NOT DIFFPNG)
    # cross-building depends on this
    set(IMAGE_COMPARE_EXECUTABLE "/bin/echo")
  endif()
else()
  find_package(ImageMagick COMPONENTS convert)
  if (ImageMagick_convert_FOUND)
    message(STATUS "ImageMagick convert executable found: " ${ImageMagick_convert_EXECUTABLE})
    set(IMAGE_COMPARE_EXECUTABLE ${ImageMagick_convert_EXECUTABLE})
  else()
    message(STATUS "Couldn't find imagemagick 'convert' program")
    set(DIFFPNG 1)
  endif()
  if ( "${ImageMagick_VERSION_STRING}" VERSION_LESS "6.5.9.4" )
    message(STATUS "ImageMagick version less than 6.5.9.4, cannot use -morphology comparison")
    message(STATUS "ImageMagick Using older image comparison method")
    set(COMPARATOR "old")
  endif()

  execute_process(COMMAND ${IMAGE_COMPARE_EXECUTABLE} --version OUTPUT_VARIABLE IM_OUT )
  if ( ${IM_OUT} MATCHES "OpenMP" )
    # http://www.daniloaz.com/en/617/systems/high-cpu-load-when-converting-images-with-imagemagick
    message(STATUS "ImageMagick: OpenMP bug workaround - setting MAGICK_THREAD_LIMIT=1")
    set(CTEST_ENVIRONMENT "${CTEST_ENVIRONMENT};MAGICK_THREAD_LIMIT=1")
  endif()

  message(STATUS "Comparing magicktest1.png with magicktest2.png")
  set(IM_TEST_FILES "${CMAKE_CURRENT_SOURCE_DIR}/magicktest1.png" "${CMAKE_CURRENT_SOURCE_DIR}/magicktest2.png")
  set(COMPARE_ARGS ${IMAGE_COMPARE_EXECUTABLE} ${IM_TEST_FILES} -alpha Off -compose difference -composite -threshold 10% -morphology Erode Square -format %[fx:w*h*mean] info:)
  # compare arguments taken from test_cmdline_tool.py
  message(STATUS "Running ImageMagick compare: ${COMPARE_ARGS}")
  execute_process(COMMAND ${COMPARE_ARGS} RESULT_VARIABLE IM_RESULT OUTPUT_VARIABLE IM_OUT )
  message(STATUS "Result: ${IM_RESULT}")
  if ( NOT ${IM_RESULT} STREQUAL "0" )
    message(STATUS "magicktest1.png and magicktest2.png were incorrectly detected as identical")
    message(STATUS "Using alternative image comparison")
    set(DIFFPNG 1)
  endif()
endif()

# Internal includes
include_directories(../src ../src/libtess2/Include)

# Handle OpenSCAD version based on VERSION env. variable.
# Use current timestamp if not specified (development builds)
if ("$ENV{VERSION}" STREQUAL "")
  # Timestamp is only available in cmake >= 2.8.11  
  if("${CMAKE_MAJOR_VERSION}.${CMAKE_MINOR_VERSION}.${CMAKE_PATCH_VERSION}" VERSION_GREATER 2.8.10)
    string(TIMESTAMP VERSION "%Y.%m.%d")
  else()
    set(VERSION "2013.06")
  endif()
else()
  set(VERSION $ENV{VERSION})
endif()
message(STATUS "OpenSCAD version: ${VERSION}")
string(REGEX MATCHALL "^[0-9]+|[0-9]+|[0-9]+$" MYLIST "${VERSION}")
list(GET MYLIST 0 OPENSCAD_YEAR)
list(GET MYLIST 1 OPENSCAD_MONTH)
math(EXPR OPENSCAD_MONTH ${OPENSCAD_MONTH}) # get rid of leading zero
list(LENGTH MYLIST VERSIONLEN)
if (${VERSIONLEN} EQUAL 3)
  list(GET MYLIST 2 OPENSCAD_DAY)
  math(EXPR OPENSCAD_DAY ${OPENSCAD_DAY}) # get rid of leading zero
endif()

add_definitions(-DOPENSCAD_VERSION=${VERSION} -DOPENSCAD_YEAR=${OPENSCAD_YEAR} -DOPENSCAD_MONTH=${OPENSCAD_MONTH})
if (DEFINED OPENSCAD_DAY)
  add_definitions(-DOPENSCAD_DAY=${OPENSCAD_DAY})
endif()

add_definitions(-DOPENSCAD_TESTING -DENABLE_EXPERIMENTAL)

# Search for MCAD in correct place
set(CTEST_ENVIRONMENT "${CTEST_ENVIRONMENT};OPENSCADPATH=${CMAKE_CURRENT_SOURCE_DIR}/../libraries")

# Platform specific settings

if(APPLE)
	message(STATUS "Offscreen OpenGL Context - using Apple CGL")
	set(OFFSCREEN_CTX_SOURCE "OffscreenContextCGL.mm" CACHE TYPE STRING)
	set(OFFSCREEN_IMGUTILS_SOURCE "imageutils-macosx.cc" CACHE TYPE STRING)
	set(PLATFORMUTILS_SOURCE "PlatformUtils-mac.mm" CACHE TYPE STRING)
elseif(UNIX)
	message(STATUS "Offscreen OpenGL Context - using Unix GLX")
	set(OFFSCREEN_CTX_SOURCE "OffscreenContextGLX.cc" CACHE TYPE STRING)
	set(OFFSCREEN_IMGUTILS_SOURCE "imageutils-lodepng.cc" CACHE TYPE STRING)
	set(PLATFORMUTILS_SOURCE "PlatformUtils-posix.cc" CACHE TYPE STRING)
elseif(WIN32)
	message(STATUS "Offscreen OpenGL Context - using Microsoft WGL")
	set(OFFSCREEN_CTX_SOURCE "OffscreenContextWGL.cc" CACHE TYPE STRING)
	set(OFFSCREEN_IMGUTILS_SOURCE "imageutils-lodepng.cc" CACHE TYPE STRING)
	set(PLATFORMUTILS_SOURCE "PlatformUtils-win.cc" CACHE TYPE STRING)
endif()

set(CORE_SOURCES
  tests-common.cc 
  ../src/parsersettings.cc
  ../src/mathc99.cc
  ../src/linalg.cc
  ../src/colormap.cc
  ../src/Camera.cc
  ../src/handle_dep.cc 
  ../src/value.cc 
  ../src/calc.cc 
  ../src/grid.cc 
  ../src/expr.cc 
  ../src/func.cc 
  ../src/stackcheck.cc 
  ../src/localscope.cc 
  ../src/module.cc 
  ../src/ModuleCache.cc 
  ../src/node.cc 
  ../src/context.cc 
  ../src/modcontext.cc 
  ../src/evalcontext.cc 
  ../src/feature.cc
  ../src/csgterm.cc 
  ../src/csgtermnormalizer.cc 
  ../src/Geometry.cc 
  ../src/Polygon2d.cc 
  ../src/csgops.cc 
  ../src/transform.cc 
  ../src/color.cc 
  ../src/primitives.cc 
  ../src/projection.cc 
  ../src/cgaladv.cc 
  ../src/surface.cc 
  ../src/control.cc 
  ../src/render.cc 
  ../src/rendersettings.cc 
  ../src/dxfdata.cc 
  ../src/dxfdim.cc 
  ../src/offset.cc 
  ../src/linearextrude.cc 
  ../src/rotateextrude.cc 
  ../src/text.cc 
  ../src/printutils.cc 
  ../src/fileutils.cc 
  ../src/progress.cc 
  ../src/boost-utils.cc 
  ../src/FontCache.cc
  ../src/DrawingCallback.cc
  ../src/FreetypeRenderer.cc
  ../src/lodepng.cpp
  ../src/libsvg/circle.cc
  ../src/libsvg/ellipse.cc
  ../src/libsvg/group.cc
  ../src/libsvg/libsvg.cc
  ../src/libsvg/line.cc
  ../src/libsvg/path.cc
  ../src/libsvg/polygon.cc
  ../src/libsvg/polyline.cc
  ../src/libsvg/rect.cc
  ../src/libsvg/shape.cc
  ../src/libsvg/svgpage.cc
  ../src/libsvg/transformation.cc
  ../src/libsvg/util.cc
  ../src/clipper-utils.cc 
  ../src/polyclipping/clipper.cpp
  ../src/PlatformUtils.cc 
  ../src/${PLATFORMUTILS_SOURCE}
  ${FLEX_OpenSCADlexer_OUTPUTS}
  ${BISON_OpenSCADparser_OUTPUTS})

set(NOCGAL_SOURCES
  ../src/builtin.cc 
  ../src/import.cc
  ../src/export.cc
  ../src/LibraryInfo.cc
  ../src/polyset.cc
  ../src/polyset-utils.cc
  ../src/GeometryUtils.cc)


set(CGAL_SOURCES
  ${NOCGAL_SOURCES}
  ../src/CSGTermEvaluator.cc 
  ../src/CGAL_Nef_polyhedron.cc 
  ../src/cgalutils.cc 
  ../src/cgalutils-tess.cc 
  ../src/cgalutils-polyhedron.cc 
  ../src/CGALCache.cc
  ../src/CGAL_Nef_polyhedron_DxfData.cc
  ../src/Polygon2d-CGAL.cc
  ../src/svg.cc
  ../src/GeometryEvaluator.cc)

set(COMMON_SOURCES
  ../src/nodedumper.cc 
  ../src/traverser.cc 
  ../src/GeometryCache.cc 
<<<<<<< HEAD
  ../src/Tree.cc)
=======
  ../src/clipper-utils.cc 
  ../src/Tree.cc
  ../src/polyclipping/clipper.cpp
  ../src/libtess2/Source/bucketalloc.c
  ../src/libtess2/Source/dict.c
  ../src/libtess2/Source/geom.c
  ../src/libtess2/Source/mesh.c
  ../src/libtess2/Source/priorityq.c
  ../src/libtess2/Source/sweep.c
  ../src/libtess2/Source/tess.c)
>>>>>>> 7a8574ae

#
# Offscreen OpenGL context source code
#

set(OFFSCREEN_SOURCES
  ../src/GLView.cc
  ../src/OffscreenView.cc
  ../src/${OFFSCREEN_CTX_SOURCE}
  ../src/${OFFSCREEN_IMGUTILS_SOURCE}
  ../src/imageutils.cc
  ../src/fbo.cc
  ../src/system-gl.cc
  ../src/export_png.cc
  ../src/CGALRenderer.cc
  ../src/ThrownTogetherRenderer.cc
  ../src/renderer.cc
  ../src/render.cc
  ../src/OpenCSGRenderer.cc
)

if(NULLGL)
  message(STATUS "NULLGL is set. Overriding previous OpenGL(TM) settings")
  set(OFFSCREEN_SOURCES
    ../src/NULLGL.cc # contains several 'nullified' versions of above .cc files
    ../src/OffscreenView.cc
    ../src/OffscreenContextNULL.cc
    ../src/export_png.cc
    ../src/${OFFSCREEN_IMGUTILS_SOURCE}
    ../src/imageutils.cc
    ../src/renderer.cc
    ../src/render.cc)
endif()

add_library(tests-core STATIC ${CORE_SOURCES})
target_link_libraries(tests-core ${OPENGL_LIBRARIES} ${GLIB2_LIBRARIES} ${FONTCONFIG_LDFLAGS} ${FREETYPE_LDFLAGS} ${HARFBUZZ_LDFLAGS} ${LIBXML2_LIBRARIES} ${Boost_LIBRARIES} ${COCOA_LIBRARY})

add_library(tests-common STATIC ${COMMON_SOURCES})
target_link_libraries(tests-common tests-core)

add_library(tests-cgal STATIC ${CGAL_SOURCES})
set_target_properties(tests-cgal PROPERTIES COMPILE_FLAGS "${ENABLE_OPENCSG_FLAG} -DENABLE_CGAL ${CGAL_CXX_FLAGS_INIT}")
target_link_libraries(tests-cgal tests-common ${CGAL_LIBRARY} ${CGAL_3RD_PARTY_LIBRARIES} ${GMP_LIBRARIES} ${MPFR_LIBRARIES})

#
# Create non-CGAL tests
#
add_library(tests-nocgal STATIC ${NOCGAL_SOURCES})
target_link_libraries(tests-nocgal tests-common)
if (NOT NULLGL)
  set_target_properties(tests-nocgal PROPERTIES COMPILE_FLAGS "${ENABLE_OPENCSG_FLAG}")
endif()

add_library(tests-offscreen STATIC ${OFFSCREEN_SOURCES})
set_target_properties(tests-offscreen PROPERTIES COMPILE_FLAGS "${ENABLE_OPENCSG_FLAG} -DENABLE_CGAL ${CGAL_CXX_FLAGS_INIT}")

#
# modulecachetest
#
add_executable(modulecachetest modulecachetest.cc)
target_link_libraries(modulecachetest tests-nocgal ${GLEW_LIBRARY} ${OPENCSG_LIBRARY} ${APP_SERVICES_LIBRARY})

#
# csgtexttest
#
add_executable(csgtexttest csgtexttest.cc CSGTextRenderer.cc CSGTextCache.cc)
target_link_libraries(csgtexttest tests-nocgal ${GLEW_LIBRARY} ${OPENCSG_LIBRARY} ${APP_SERVICES_LIBRARY})

#
# cgalcachetest
#
add_executable(cgalcachetest cgalcachetest.cc)
set_target_properties(cgalcachetest PROPERTIES COMPILE_FLAGS "-DENABLE_CGAL ${CGAL_CXX_FLAGS_INIT}")
target_link_libraries(cgalcachetest tests-cgal ${GLEW_LIBRARY} ${OPENCSG_LIBRARY} ${APP_SERVICES_LIBRARY})

#
# openscad no-qt
#
add_executable(openscad_nogui ../src/openscad.cc)
set_target_properties(openscad_nogui PROPERTIES COMPILE_FLAGS "-fno-strict-aliasing -DEIGEN_DONT_ALIGN ${ENABLE_OPENCSG_FLAG} -DENABLE_CGAL ${CGAL_CXX_FLAGS_INIT}")
target_link_libraries(openscad_nogui tests-offscreen tests-cgal ${GLEW_LIBRARY} ${OPENCSG_LIBRARY} ${APP_SERVICES_LIBRARY})

#
# GUI binary tests
#
#if(APPLE)
#  set(OPENSCAD_BINPATH "${CMAKE_CURRENT_SOURCE_DIR}/../OpenSCAD.app/Contents/MacOS/OpenSCAD")
#elseif (MINGW_CROSS_ENV_DIR) 
#  set(OPENSCAD_BINPATH "${CMAKE_CURRENT_SOURCE_DIR}/../mingw32/release/openscad.exe")
#elseif(WIN32)
#  set(OPENSCAD_BINPATH "${CMAKE_CURRENT_SOURCE_DIR}/../Release/openscad.exe")
#else()
#  set(OPENSCAD_BINPATH "${CMAKE_CURRENT_SOURCE_DIR}/../openscad")
#endif()

#if(EXISTS "${CMAKE_CURRENT_BINARY_DIR}/openscad")
#  set(OPENSCAD_BINPATH "${CMAKE_CURRENT_BINARY_DIR}/openscad")
#endif()

#if(EXISTS "${OPENSCAD_BINPATH}")
#  message(STATUS "Found OpenSCAD binary: ${OPENSCAD_BINPATH}")
#else()
#  message(STATUS "Couldn't find the OpenSCAD binary: ${OPENSCAD_BINPATH}")
#  message(FATAL_ERROR "Please build the OpenSCAD binary and place it here: ${OPENSCAD_BINPATH}" )
#endif()

if(WIN32)
  set(OPENSCAD_BINPATH "${CMAKE_CURRENT_BINARY_DIR}/openscad_nogui.exe")
else()
  set(OPENSCAD_BINPATH "${CMAKE_CURRENT_BINARY_DIR}/openscad_nogui")
endif()

#
# Tags tests as disabled. This is more convenient than removing them manually
# from the lists of filenames
#
macro(disable_tests)
  foreach (TESTNAME ${ARGN})
#    message("Disabling ${TESTNAME}")
    list(APPEND DISABLED_TESTS ${TESTNAME})
  endforeach()
endmacro()

#
# Tags the given tests as belonging to the given CONFIG, i.e. will
# only be executed when run using ctest -C <CONFIG>
#
# Usage example: set_test_config(Heavy dumptest_testname opencsgtest_testname2)
#
function(set_test_config CONFIG)
  list(APPEND ${CONFIG}_TEST_CONFIG ${ARGN})
  list(FIND TEST_CONFIGS ${CONFIG} FOUND)
  if (FOUND EQUAL -1)
    list(APPEND TEST_CONFIGS ${CONFIG})
    # Export to parent scope
    set(TEST_CONFIGS ${TEST_CONFIGS} PARENT_SCOPE)
  endif()
  # Export to parent scope
  set(${CONFIG}_TEST_CONFIG ${${CONFIG}_TEST_CONFIG} PARENT_SCOPE)
endfunction()

#
# Returns a list of test configs 
#
function(get_test_config TESTNAME CONFIGS)
  foreach(CONFIG ${TEST_CONFIGS})
    list(FIND ${CONFIG}_TEST_CONFIG ${TESTNAME} IDX)
    if (${IDX} GREATER -1)
      list(APPEND ${CONFIGS} ${CONFIG})
    endif()
  endforeach()
  if (${CONFIGS})
    # Convert to a format understood by add_test()
    string(REPLACE ";" "|" ${${CONFIGS}} ${CONFIGS})
    # Export to parent scope
    set(${CONFIGS} ${${CONFIGS}} PARENT_SCOPE)
  endif()
endfunction()

#
# Returns into the FULLNAME variable the global full test name (identifier) 
# given a test command and source filename
#
function(get_test_fullname TESTCMD FILENAME FULLNAME)
  get_filename_component(TESTCMD_NAME ${TESTCMD} NAME_WE)
  get_filename_component(TESTNAME ${FILENAME} NAME_WE)
  string(REPLACE " " "_" TESTNAME ${TESTNAME}) # Test names cannot include spaces
  set(${FULLNAME} ${TESTCMD_NAME}_${TESTNAME})
  # Export to parent scope
  set(${FULLNAME} ${${FULLNAME}} PARENT_SCOPE)
endfunction()

#
# Check if a test file is a 2D test
#
function(is_2d FULLNAME RESULT)
  list(FIND ALL_2D_FILES ${FULLNAME} IDX)
  if (${IDX} GREATER -1)
    set(${RESULT} 1 PARENT_SCOPE)
  else()
    set(${RESULT} PARENT_SCOPE)
  endif()
endfunction()

#
# This functions adds cmd-line tests given files.
#
# Usage add_cmdline_test(testbasename [EXE <executable>] [ARGS <args to exe>]
#                        [SCRIPT <script>]
#                        [EXPECTEDDIR <shared dir>] SUFFIX <suffix> FILES <test files>)
#
find_package(PythonInterp)
function(add_cmdline_test TESTCMD_BASENAME)
  cmake_parse_arguments(TESTCMD "" "EXE;SCRIPT;SUFFIX;EXPECTEDDIR" "FILES;ARGS" ${ARGN})

  # If sharing results with another test, pass on this to the python script
  if (TESTCMD_EXPECTEDDIR)
    set(EXTRA_OPTIONS -e ${TESTCMD_EXPECTEDDIR})
  endif()

  if (TESTCMD_EXE)
    set(TESTNAME_OPTION -t ${TESTCMD_BASENAME})
  else()
    # If no executable was specified, assume it was built by us and resides here
    set(TESTCMD_EXE ${CMAKE_BINARY_DIR}/${TESTCMD_BASENAME})
  endif()

  # Add tests from args
  foreach (SCADFILE ${TESTCMD_FILES})
    get_filename_component(FILE_BASENAME ${SCADFILE} NAME_WE)
    string(REPLACE " " "_" FILE_BASENAME ${FILE_BASENAME}) # Test names cannot include spaces
    set(TEST_FULLNAME "${TESTCMD_BASENAME}_${FILE_BASENAME}")
    list(FIND DISABLED_TESTS ${TEST_FULLNAME} DISABLED)

    if (${DISABLED} EQUAL -1)

      set(EXPERIMENTAL_OPTION "")
      string(REGEX MATCH "csgtexttest" match_result1 ${TEST_FULLNAME})
      string(REGEX MATCH "cgalstlsanity" match_result2 ${TEST_FULLNAME})
      string(REGEX MATCH "dumptest" match_result3 ${TEST_FULLNAME})
      if( "${match_result1}" STREQUAL "" )
       if( "${match_result2}" STREQUAL "" )
        if( "${match_result3}" STREQUAL "" )
         set(EXPERIMENTAL_OPTION "")
        endif()
       endif()
      endif()

      # 2D tests should be viewed from the top, not an angle.
      set(CAMERA_OPTION "")
      is_2d(${SCADFILE} IS2D)
      if (IS2D)
        set(CAMERA_OPTION "--camera=0,0,100,0,0,0" "--viewall" "--autocenter" "--projection=ortho")
      endif()

      # Handle configurations
      unset(FOUNDCONFIGS)
      get_test_config(${TEST_FULLNAME} FOUNDCONFIGS)
      if (NOT FOUNDCONFIGS)
        set_test_config(Default ${TEST_FULLNAME})
      endif()
      set_test_config(All ${TEST_FULLNAME})
      list(FIND FOUNDCONFIGS Bugs FOUND)
      if (FOUND EQUAL -1)
        set_test_config(Good ${TEST_FULLNAME})
      endif()

      unset(FOUNDCONFIGS)
      get_test_config(${TEST_FULLNAME} FOUNDCONFIGS)
      set(CONFARG CONFIGURATIONS)
      set(CONFVAL ${FOUNDCONFIGS})

      # The python script cannot extract the testname when given extra parameters
      if (TESTCMD_ARGS)
        set(FILENAME_OPTION -f ${FILE_BASENAME})
      endif()

      add_test(NAME ${TEST_FULLNAME} ${CONFARG} ${CONFVAL} COMMAND ${PYTHON_EXECUTABLE} ${tests_SOURCE_DIR}/test_cmdline_tool.py --comparator=${COMPARATOR} -c ${IMAGE_COMPARE_EXECUTABLE} -s ${TESTCMD_SUFFIX} ${EXTRA_OPTIONS} ${TESTNAME_OPTION} ${FILENAME_OPTION} ${TESTCMD_EXE} ${TESTCMD_SCRIPT} "${SCADFILE}" ${CAMERA_OPTION} ${EXPERIMENTAL_OPTION} ${TESTCMD_ARGS})
      set_property(TEST ${TEST_FULLNAME} PROPERTY ENVIRONMENT "${CTEST_ENVIRONMENT}")
    endif()
  endforeach()
endfunction()

#
# Usage add_failing_test(testbasename RETVAL <expected return value>
#                        [EXE <executable>] [SCRIPT <script>] [ARGS <args to exe>]
#                        FILES <test files>)
#
function(add_failing_test TESTCMD_BASENAME)
  cmake_parse_arguments(TESTCMD "" "RETVAL;EXE;SCRIPT;" "FILES;ARGS" ${ARGN})

  if (TESTCMD_EXE)
    set(TESTNAME_OPTION -t ${TESTCMD_BASENAME})
  else()
    # If no executable was specified, assume it was built by us and resides here
    set(TESTCMD_EXE ${CMAKE_BINARY_DIR}/${TESTCMD_BASENAME})
  endif()

  # Add tests from args
  foreach (SCADFILE ${TESTCMD_FILES})
    get_filename_component(FILE_BASENAME ${SCADFILE} NAME_WE)
    string(REPLACE " " "_" FILE_BASENAME ${FILE_BASENAME}) # Test names cannot include spaces
    set(TEST_FULLNAME "${TESTCMD_BASENAME}_${FILE_BASENAME}")
    list(FIND DISABLED_TESTS ${TEST_FULLNAME} DISABLED)

    if (${DISABLED} EQUAL -1)
      # Handle configurations
      unset(FOUNDCONFIGS)
      get_test_config(${TEST_FULLNAME} FOUNDCONFIGS)
      if (NOT FOUNDCONFIGS)
        set_test_config(Default ${TEST_FULLNAME})
      endif()
      set_test_config(All ${TEST_FULLNAME})
      unset(FOUNDCONFIGS)
      get_test_config(${TEST_FULLNAME} FOUNDCONFIGS)
      set(CONFARG CONFIGURATIONS)
      set(CONFVAL ${FOUNDCONFIGS})

      # The python script cannot extract the testname when given extra parameters
      if (TESTCMD_ARGS)
        set(FILENAME_OPTION -f ${FILE_BASENAME})
      endif()

      add_test(NAME ${TEST_FULLNAME} ${CONFARG} ${CONFVAL} COMMAND ${TESTCMD_EXE} ${TESTCMD_SCRIPT} "${SCADFILE}" ${TESTCMD_ARGS})
      set_property(TEST ${TEST_FULLNAME} PROPERTY ENVIRONMENT "${CTEST_ENVIRONMENT}")
    endif()
  endforeach()
endfunction()

enable_testing()



set_directory_properties(PROPERTIES TEST_INCLUDE_FILE "${CMAKE_SOURCE_DIR}/EnforceConfig.cmake")

# Subst files
configure_file(${CMAKE_SOURCE_DIR}/../testdata/scad/templates/include-tests-template.scad
               ${CMAKE_SOURCE_DIR}/../testdata/scad/misc/include-tests.scad)
configure_file(${CMAKE_SOURCE_DIR}/../testdata/scad/templates/use-tests-template.scad
               ${CMAKE_SOURCE_DIR}/../testdata/scad/misc/use-tests.scad)
configure_file(${CMAKE_SOURCE_DIR}/../testdata/scad/templates/import_stl-tests-template.scad
               ${CMAKE_SOURCE_DIR}/../testdata/scad/3D/features/import_stl-tests.scad)
configure_file(${CMAKE_SOURCE_DIR}/../testdata/scad/templates/import_dxf-tests-template.scad
               ${CMAKE_SOURCE_DIR}/../testdata/scad/2D/features/import_dxf-tests.scad)

# Find all scad files
file(GLOB FEATURES_3D_FILES ${CMAKE_SOURCE_DIR}/../testdata/scad/3D/features/*.scad)
file(GLOB FEATURES_2D_FILES ${CMAKE_SOURCE_DIR}/../testdata/scad/2D/features/*.scad)
file(GLOB DEPRECATED_3D_FILES ${CMAKE_SOURCE_DIR}/../testdata/scad/3D/deprecated/*.scad)
file(GLOB ISSUES_3D_FILES ${CMAKE_SOURCE_DIR}/../testdata/scad/3D/issues/*.scad)
file(GLOB SCAD_DXF_FILES ${CMAKE_SOURCE_DIR}/../testdata/scad/dxf/*.scad)
file(GLOB FUNCTION_FILES ${CMAKE_SOURCE_DIR}/../testdata/scad/functions/*.scad)
file(GLOB SVGTEST_FILES ${CMAKE_SOURCE_DIR}/../testdata/svg/*/*.svg)
file(GLOB_RECURSE EXAMPLE_3D_FILES ${CMAKE_SOURCE_DIR}/../examples/*.scad)

list(REMOVE_ITEM EXAMPLE_3D_FILES ${CMAKE_SOURCE_DIR}/../examples/Shapes/flat_body.scad)
list(APPEND EXAMPLE_2D_FILES ${CMAKE_SOURCE_DIR}/../examples/Shapes/flat_body.scad)

list(APPEND EXAMPLE_FILES ${EXAMPLE_3D_FILES} ${EXAMPLE_2D_FILES})

list(APPEND ECHO_FILES ${FUNCTION_FILES}
            ${CMAKE_SOURCE_DIR}/../testdata/scad/3D/features/for-tests.scad
            ${CMAKE_SOURCE_DIR}/../testdata/scad/misc/expression-evaluation-tests.scad
            ${CMAKE_SOURCE_DIR}/../testdata/scad/misc/echo-tests.scad
            ${CMAKE_SOURCE_DIR}/../testdata/scad/misc/escape-test.scad
            ${CMAKE_SOURCE_DIR}/../testdata/scad/misc/parser-tests.scad
            ${CMAKE_SOURCE_DIR}/../testdata/scad/misc/builtin-tests.scad
            ${CMAKE_SOURCE_DIR}/../testdata/scad/misc/dim-all.scad
            ${CMAKE_SOURCE_DIR}/../testdata/scad/misc/string-test.scad
            ${CMAKE_SOURCE_DIR}/../testdata/scad/misc/string-indexing.scad
            ${CMAKE_SOURCE_DIR}/../testdata/scad/misc/string-unicode.scad
            ${CMAKE_SOURCE_DIR}/../testdata/scad/misc/chr-tests.scad
            ${CMAKE_SOURCE_DIR}/../testdata/scad/misc/vector-values.scad
            ${CMAKE_SOURCE_DIR}/../testdata/scad/misc/search-tests.scad
            ${CMAKE_SOURCE_DIR}/../testdata/scad/misc/search-tests-unicode.scad
            ${CMAKE_SOURCE_DIR}/../testdata/scad/misc/recursion-tests.scad
            ${CMAKE_SOURCE_DIR}/../testdata/scad/misc/tail-recursion-tests.scad
            ${CMAKE_SOURCE_DIR}/../testdata/scad/misc/value-reassignment-tests.scad
            ${CMAKE_SOURCE_DIR}/../testdata/scad/misc/value-reassignment-tests2.scad
            ${CMAKE_SOURCE_DIR}/../testdata/scad/misc/variable-scope-tests.scad
            ${CMAKE_SOURCE_DIR}/../testdata/scad/misc/scope-assignment-tests.scad
            ${CMAKE_SOURCE_DIR}/../testdata/scad/misc/lookup-tests.scad
            ${CMAKE_SOURCE_DIR}/../testdata/scad/misc/expression-shortcircuit-tests.scad
            ${CMAKE_SOURCE_DIR}/../testdata/scad/misc/parent_module-tests.scad
            ${CMAKE_SOURCE_DIR}/../testdata/scad/misc/children-tests.scad
            ${CMAKE_SOURCE_DIR}/../testdata/scad/misc/range-tests.scad
            ${CMAKE_SOURCE_DIR}/../testdata/scad/misc/no-break-space-test.scad
            ${CMAKE_SOURCE_DIR}/../testdata/scad/misc/unicode-tests.scad
            ${CMAKE_SOURCE_DIR}/../testdata/scad/misc/utf8-tests.scad
            ${CMAKE_SOURCE_DIR}/../testdata/scad/misc/concat-tests.scad
            ${CMAKE_SOURCE_DIR}/../testdata/scad/misc/include-tests.scad
            ${CMAKE_SOURCE_DIR}/../testdata/scad/misc/include-recursive-test.scad
            ${CMAKE_SOURCE_DIR}/../testdata/scad/misc/operators-tests.scad
            ${CMAKE_SOURCE_DIR}/../testdata/scad/bugs/empty-stl.scad)

list(APPEND DUMPTEST_FILES ${FEATURES_2D_FILES} ${FEATURES_3D_FILES} ${DEPRECATED_3D_FILES})
list(APPEND DUMPTEST_FILES ${CMAKE_SOURCE_DIR}/../testdata/scad/misc/escape-test.scad
                           ${CMAKE_SOURCE_DIR}/../testdata/scad/misc/include-tests.scad
                           ${CMAKE_SOURCE_DIR}/../testdata/scad/misc/use-tests.scad
                           ${CMAKE_SOURCE_DIR}/../testdata/scad/misc/localfiles-test.scad
                           ${CMAKE_SOURCE_DIR}/../testdata/scad/misc/localfiles_dir/localfiles-compatibility-test.scad
                           ${CMAKE_SOURCE_DIR}/../testdata/scad/misc/allexpressions.scad
                           ${CMAKE_SOURCE_DIR}/../testdata/scad/misc/allfunctions.scad
                           ${CMAKE_SOURCE_DIR}/../testdata/scad/misc/allmodules.scad)

list(APPEND CGALPNGTEST_2D_FILES ${FEATURES_2D_FILES} ${SCAD_DXF_FILES} ${EXAMPLE_2D_FILES})
list(APPEND CGALPNGTEST_3D_FILES ${FEATURES_3D_FILES} ${DEPRECATED_3D_FILES} ${ISSUES_3D_FILES}
 ${EXAMPLE_3D_FILES})
list(APPEND CGALPNGTEST_3D_FILES ${CMAKE_SOURCE_DIR}/../testdata/scad/misc/include-tests.scad
                           ${CMAKE_SOURCE_DIR}/../testdata/scad/misc/use-tests.scad
                           ${CMAKE_SOURCE_DIR}/../testdata/scad/bugs/transform-nan-inf-tests.scad
                           ${CMAKE_SOURCE_DIR}/../testdata/scad/misc/localfiles-test.scad
                           ${CMAKE_SOURCE_DIR}/../testdata/scad/misc/localfiles_dir/localfiles-compatibility-test.scad
                           ${CMAKE_SOURCE_DIR}/../testdata/scad/misc/rotate-empty-bbox.scad
                           ${CMAKE_SOURCE_DIR}/../testdata/scad/misc/empty-shape-tests.scad
                           ${CMAKE_SOURCE_DIR}/../testdata/scad/misc/null-polygons.scad
                           ${CMAKE_SOURCE_DIR}/../testdata/scad/misc/internal-cavity.scad
                           ${CMAKE_SOURCE_DIR}/../testdata/scad/misc/internal-cavity-polyhedron.scad
                           ${CMAKE_SOURCE_DIR}/../testdata/scad/misc/bad-stl-pcbvicebar.scad
                           ${CMAKE_SOURCE_DIR}/../testdata/scad/misc/bad-stl-tardis.scad
                           ${CMAKE_SOURCE_DIR}/../testdata/scad/misc/bad-stl-wing.scad
                           ${CMAKE_SOURCE_DIR}/../testdata/scad/misc/rotate_extrude-hole.scad)

list(APPEND CGALPNGTEST_FILES ${CGALPNGTEST_2D_FILES} ${CGALPNGTEST_3D_FILES})
list(APPEND OPENCSGTEST_FILES ${CGALPNGTEST_FILES})
list(APPEND OPENCSGTEST_FILES ${CMAKE_SOURCE_DIR}/../testdata/scad/bugs/intersection-prune-test.scad)
list(APPEND THROWNTOGETHERTEST_FILES ${OPENCSGTEST_FILES})

list(APPEND CGALSTLSANITYTEST_FILES ${CMAKE_SOURCE_DIR}/../testdata/scad/misc/normal-nan.scad)

# Issue #899
set_test_config(Bugs dxfpngtest_text-font-direction-tests
                     cgalpngtest_text-font-direction-tests
                     opencsgtest_text-font-direction-tests
                     csgpngtest_text-font-direction-tests
                     throwntogethertest_text-font-direction-tests)

list(APPEND EXPORT3D_TEST_FILES ${EXAMPLE_3D_FILES})
list(APPEND EXPORT3D_TEST_FILES ${CMAKE_SOURCE_DIR}/../testdata/scad/3D/features/polyhedron-nonplanar-tests.scad
                                ${CMAKE_SOURCE_DIR}/../testdata/scad/3D/features/polyhedron-tests.scad
                                ${CMAKE_SOURCE_DIR}/../testdata/scad/3D/features/rotate_extrude-tests.scad
                                ${CMAKE_SOURCE_DIR}/../testdata/scad/3D/features/union-coincident-test.scad
                                ${CMAKE_SOURCE_DIR}/../testdata/scad/misc/null-polygons.scad
                                ${CMAKE_SOURCE_DIR}/../testdata/scad/misc/internal-cavity.scad
                                ${CMAKE_SOURCE_DIR}/../testdata/scad/misc/internal-cavity-polyhedron.scad
                                ${CMAKE_SOURCE_DIR}/../testdata/scad/misc/bad-stl-pcbvicebar.scad
                                ${CMAKE_SOURCE_DIR}/../testdata/scad/misc/bad-stl-tardis.scad
                                ${CMAKE_SOURCE_DIR}/../testdata/scad/misc/bad-stl-wing.scad
                                ${CMAKE_SOURCE_DIR}/../testdata/scad/misc/rotate_extrude-hole.scad)

list(APPEND EXPORTCSG_TEST_FILES 
                                ${CMAKE_SOURCE_DIR}/../testdata/scad/misc/nonmanifold-polyhedron.scad)

disable_tests(
  # These don't output anything
  dxfpngtest_text-empty-tests
  dxfpngtest_nothing-decimal-comma-separated
  dxfpngtest_nullspace-2d

  # Not useful
  throwntogethertest_internal-cavity
  throwntogethertest_internal-cavity-polyhedron
  throwntogethertest_nullspace-difference

  # these take too long, for little relative gain in testing
  stlpngtest_iteration
  offpngtest_iteration
  stlpngtest_fractal
  offpngtest_fractal
  stlpngtest_logo_and_text
  offpngtest_logo_and_text
)

# 2D tests
list(APPEND FILES_2D ${FEATURES_2D_FILES} ${SCAD_DXF_FILES} ${EXAMPLE_2D_FILES})
list(APPEND ALL_2D_FILES ${FILES_2D})

# FIXME: This test illustrates a weakness in child() combined with modifiers.
# Reenable it when this is improved
disable_tests(opencsgtest_child-background)

# These tests only makes sense in OpenCSG mode
disable_tests(cgalpngtest_child-background
              cgalpngtest_highlight-and-background-modifier
              cgalpngtest_testcolornames
              csgpngtest_child-background
              csgpngtest_highlight-and-background-modifier
              csgpngtest_testcolornames
              throwntogethertest_testcolornames)

# This test won't render anything meaningful in throwntogether mode
disable_tests(throwntogethertest_minkowski3-erosion)

# The inf/nan tests fail when exporting CSG and rendering that output again
# as currently inf/nan is written directly to the CSG file (e.g. r = inf)
# which is not valid or even misleading in case a variable inf exists.
# FIXME: define export behavior for inf/nan when exporting CSG files
disable_tests(csgpngtest_primitive-inf-tests csgpngtest_transform-nan-inf-tests)

# Test config handling

# Heavy tests are tests taking more than 10 seconds on a development computer
set_test_config(Heavy cgalpngtest_rotate_extrude-tests
                      csgpngtest_rotate_extrude-tests
                      cgalpngtest_for-nested-tests
                      csgpngtest_for-nested-tests
                      cgalpngtest_resize-tests
                      cgalpngtest_text-search-test
                      cgalpngtest_fractal
                      csgpngtest_fractal
                      cgalpngtest_iteration
                      csgpngtest_iteration
                      cgalpngtest_linear_extrude-scale-zero-tests
                      csgpngtest_linear_extrude-scale-zero-tests
                      cgalpngtest_sphere-tests
                      csgpngtest_resize-tests
                      csgpngtest_resize-tests
                      stlpngtest_fence
                      stlpngtest_surface
                      stlpngtest_demo_cut
                      stlpngtest_search
                      stlpngtest_rounded_box
                      stlpngtest_difference
                      stlpngtest_translation
                      offpngtest_fence
                      offpngtest_surface
                      offpngtest_demo_cut
                      offpngtest_search
                      offpngtest_rounded_box
                      offpngtest_difference
                      offpngtest_translation
)

# Bugs

list(APPEND BUGS_FILES ${CMAKE_SOURCE_DIR}/../testdata/scad/bugs/issue13.scad
                       ${CMAKE_SOURCE_DIR}/../testdata/scad/bugs/issue13b.scad
                       ${CMAKE_SOURCE_DIR}/../testdata/scad/bugs/issue584.scad
                       ${CMAKE_SOURCE_DIR}/../testdata/scad/bugs/issue591.scad
                       ${CMAKE_SOURCE_DIR}/../testdata/scad/bugs/issue666.scad
                       ${CMAKE_SOURCE_DIR}/../testdata/scad/bugs/issue791.scad
                       ${CMAKE_SOURCE_DIR}/../testdata/scad/bugs/issue802.scad
                       ${CMAKE_SOURCE_DIR}/../testdata/scad/bugs/issue899.scad
                       ${CMAKE_SOURCE_DIR}/../testdata/scad/bugs/issue904.scad
                       ${CMAKE_SOURCE_DIR}/../testdata/scad/bugs/issue945.scad
                       ${CMAKE_SOURCE_DIR}/../testdata/scad/bugs/issue945b.scad
                       ${CMAKE_SOURCE_DIR}/../testdata/scad/bugs/issue945c.scad
                       ${CMAKE_SOURCE_DIR}/../testdata/scad/bugs/issue945d.scad
                       ${CMAKE_SOURCE_DIR}/../testdata/scad/bugs/issue1105.scad
                       ${CMAKE_SOURCE_DIR}/../testdata/scad/bugs/issue1105b.scad
                       ${CMAKE_SOURCE_DIR}/../testdata/scad/bugs/issue1105c.scad
                       ${CMAKE_SOURCE_DIR}/../testdata/scad/bugs/issue1105d.scad
                       ${CMAKE_SOURCE_DIR}/../testdata/scad/bugs/issue1165.scad)
list(APPEND EXPORT3D_TEST_FILES ${BUGS_FILES})
list(REMOVE_ITEM EXPORT3D_TEST_FILES
                       ${CMAKE_SOURCE_DIR}/../testdata/scad/bugs/issue899.scad
                       ${CMAKE_SOURCE_DIR}/../testdata/scad/bugs/issue1089.scad)
#list(APPEND EXPORTCSG_TEST_FILES )
list(APPEND ALL_2D_FILES ${CMAKE_SOURCE_DIR}/../testdata/scad/bugs/issue899.scad)

list(APPEND OPENCSGTEST_FILES ${BUGS_FILES})
list(APPEND CGALPNGTEST_FILES ${BUGS_FILES})
foreach(FILE ${BUGS_FILES})
  get_test_fullname(opencsgtest ${FILE} TEST_FULLNAME)
  set_test_config(Bugs ${TEST_FULLNAME})
  get_test_fullname(cgalpngtest ${FILE} TEST_FULLNAME)
  set_test_config(Bugs ${TEST_FULLNAME})
  get_test_fullname(csgpngtest ${FILE} TEST_FULLNAME)
  set_test_config(Bugs ${TEST_FULLNAME})
  get_test_fullname(offpngtest ${FILE} TEST_FULLNAME)
  set_test_config(Bugs ${TEST_FULLNAME})
  get_test_fullname(monotonepngtest ${FILE} TEST_FULLNAME)
  set_test_config(Bugs ${TEST_FULLNAME})
  get_test_fullname(stlpngtest ${FILE} TEST_FULLNAME)
  set_test_config(Bugs ${TEST_FULLNAME})
  get_test_fullname(stlcsgpngtest ${FILE} TEST_FULLNAME)
  set_test_config(Bugs ${TEST_FULLNAME})
endforeach()

# Examples

foreach(FILE ${EXAMPLE_FILES})
  get_test_fullname(cgalpngtest ${FILE} TEST_FULLNAME)
  set_test_config(Examples ${TEST_FULLNAME})
  get_test_fullname(opencsgtest ${FILE} TEST_FULLNAME)
  set_test_config(Examples ${TEST_FULLNAME})
  get_test_fullname(throwntogethertest ${FILE} TEST_FULLNAME)
  set_test_config(Examples ${TEST_FULLNAME})
  get_test_fullname(csgpngtest ${FILE} TEST_FULLNAME)
  set_test_config(Examples ${TEST_FULLNAME})
  get_test_fullname(monotonepngtest ${FILE} TEST_FULLNAME)
  set_test_config(Examples ${TEST_FULLNAME})
  get_test_fullname(stlpngtest ${FILE} TEST_FULLNAME)
  set_test_config(Examples ${TEST_FULLNAME})
  get_test_fullname(offpngtest ${FILE} TEST_FULLNAME)
  set_test_config(Examples ${TEST_FULLNAME})
endforeach()

# Workaround Gallium bugs
if ( ${CMAKE_SYSTEM_PROCESSOR} MATCHES "ppc")
  message(STATUS "Workaround PPC bug https://bugs.freedesktop.org/show_bug.cgi?id=42540")
  set(CTEST_ENVIRONMENT "${CTEST_ENVIRONMENT};GALLIUM_DRIVER=softpipe")
  set(CTEST_ENVIRONMENT "${CTEST_ENVIRONMENT};DRAW_USE_LLVM=no")
endif()

# Set up custom commands to run before & after Ctest run.
# 1. Start/stop Virtual Framebuffer for linux/bsd. 2. Pretty Print
# Please see the CTestCustom.template file for more info. 

#
# Post-test pretty print
#

add_executable(test_pretty_print test_pretty_print.cc)
file(TO_NATIVE_PATH ${CMAKE_CURRENT_SOURCE_DIR}/test_pretty_print.py PYSRC)
set_target_properties(test_pretty_print PROPERTIES COMPILE_FLAGS
  "-DPYBIN=${PYTHON_EXECUTABLE} -DPYSRC=${PYSRC} -DBUILDDIR=--builddir=${CMAKE_CURRENT_BINARY_DIR}"
)
#if (MINGW_CROSS_ENV_DIR)
#  file(WRITE ${CMAKE_CURRENT_BINARY_DIR}/test_pretty_print "test_pretty_print.exe")
#  execute_process(COMMAND chmod ugo+x ${CMAKE_CURRENT_BINARY_DIR}/test_pretty_print)
#endif()

file(READ ${CMAKE_CURRENT_SOURCE_DIR}/CTestCustom.template TMP)
string(REPLACE __cmake_current_binary_dir__ ${CMAKE_CURRENT_BINARY_DIR} TMP ${TMP})
string(REPLACE __cmake_current_source_dir__ ${CMAKE_CURRENT_SOURCE_DIR} TMP ${TMP})
string(REPLACE __python__ ${PYTHON_EXECUTABLE} TMP ${TMP})
string(REPLACE __header__ "Generated by cmake from ${CMAKE_CURRENT_SOURCE_DIR}/CTestCustom.template" TMP ${TMP})
string(REPLACE __cmake_system_name__ ${CMAKE_SYSTEM_NAME} TMP ${TMP})
string(REPLACE __openscad_binpath__ ${OPENSCAD_BINPATH} TMP ${TMP})

set(OPENSCAD_UPLOAD_TESTS $ENV{OPENSCAD_UPLOAD_TESTS})
set(UPLOADARG "")
if (OPENSCAD_UPLOAD_TESTS)
  set(UPLOADARG "--upload")
endif()
string(REPLACE __openscad_upload_tests__ "${UPLOADARG}" TMP ${TMP})

message(STATUS "creating CTestCustom.cmake")
file(WRITE ${CMAKE_CURRENT_BINARY_DIR}/CTestCustom.cmake ${TMP})

#
# Add tests
#
# Types of tests:
# o echotest: Just record console output
# o dumptest: Export .csg
# o cgalpngtest: Export to PNG using --render
# o opencsgtest: Export to PNG using OpenCSG
# o throwntogethertest: Export to PNG using the Throwntogether renderer
# o csgpngtest: 1) Export to .csg, 2) import .csg and export to PNG (--render)
# o monotonepngtest: Same as cgalpngtest but with the "Monotone" color scheme
# o stlpngtest: Export to STL, Re-import and render to PNG (--render=cgal)
# o offpngtest: Export to OFF, Re-import and render to PNG (--render=cgal)
# o dxfpngtest: Export to DXF, Re-import and render to PNG (--render=cgal)
# o stlcsgpngtest: Export to STL, Re-import and render to PNG (--render)
#

add_cmdline_test(moduledumptest EXE ${OPENSCAD_BINPATH} ARGS -o SUFFIX ast FILES
                 ${CMAKE_SOURCE_DIR}/../testdata/scad/misc/allmodules.scad
                 ${CMAKE_SOURCE_DIR}/../testdata/scad/misc/allfunctions.scad
                 ${CMAKE_SOURCE_DIR}/../testdata/scad/misc/allexpressions.scad)
add_cmdline_test(csgtexttest SUFFIX txt FILES
                             ${CMAKE_SOURCE_DIR}/../testdata/scad/misc/allexpressions.scad
                             ${CMAKE_SOURCE_DIR}/../testdata/scad/misc/allfunctions.scad
                             ${CMAKE_SOURCE_DIR}/../testdata/scad/misc/allmodules.scad)
add_cmdline_test(csgtermtest EXE ${OPENSCAD_BINPATH} ARGS -o SUFFIX term FILES
                             ${CMAKE_SOURCE_DIR}/../testdata/scad/misc/allexpressions.scad
                             ${CMAKE_SOURCE_DIR}/../testdata/scad/misc/allfunctions.scad
                             ${CMAKE_SOURCE_DIR}/../testdata/scad/misc/allmodules.scad)
add_cmdline_test(echotest EXE ${OPENSCAD_BINPATH} ARGS -o SUFFIX echo FILES ${ECHO_FILES})
add_cmdline_test(dumptest EXE ${OPENSCAD_BINPATH} ARGS -o SUFFIX csg FILES ${DUMPTEST_FILES})
add_cmdline_test(dumptest-examples EXE ${OPENSCAD_BINPATH} ARGS -o SUFFIX csg FILES ${EXAMPLE_FILES})
<<<<<<< HEAD
add_cmdline_test(cgalpngtest EXE ${OPENSCAD_BINPATH} ARGS --enable=text --render -o SUFFIX png FILES ${CGALPNGTEST_FILES})
add_cmdline_test(opencsgtest EXE ${OPENSCAD_BINPATH} ARGS --enable=text -o SUFFIX png FILES ${OPENCSGTEST_FILES})
add_cmdline_test(svgtest EXE ${PYTHON_EXECUTABLE} SCRIPT svg-test.py ARGS ${OPENSCAD_BINPATH} EXPECTEDDIR svglibtest SUFFIX png FILES ${SVGTEST_FILES})
=======
add_cmdline_test(cgalpngtest EXE ${OPENSCAD_BINPATH} ARGS --render -o SUFFIX png FILES ${CGALPNGTEST_FILES})
add_cmdline_test(opencsgtest EXE ${OPENSCAD_BINPATH} ARGS -o SUFFIX png FILES ${OPENCSGTEST_FILES})
add_cmdline_test(csgpngtest EXE ${PYTHON_EXECUTABLE} SCRIPT ${CMAKE_SOURCE_DIR}/export_import_pngtest.py ARGS --openscad=${OPENSCAD_BINPATH} --format=csg --render EXPECTEDDIR cgalpngtest SUFFIX png FILES ${CGALPNGTEST_FILES})
>>>>>>> 7a8574ae
add_cmdline_test(throwntogethertest EXE ${OPENSCAD_BINPATH} ARGS --preview=throwntogether -o SUFFIX png FILES ${THROWNTOGETHERTEST_FILES})
# FIXME: We don't actually need to compare the output of cgalstlsanitytest
# with anything. It's self-contained and returns != 0 on error
add_cmdline_test(cgalstlsanitytest EXE ${CMAKE_SOURCE_DIR}/cgalstlsanitytest SUFFIX txt ARGS ${OPENSCAD_BINPATH} FILES ${CGALSTLSANITYTEST_FILES})

#
# Export/Import tests
#

# Issue #337
set_test_config(Bugs stlpngtest_polyhedron-tests)
# Issue #910
set_test_config(Bugs offpngtest_polyhedron-tests
                     offpngtest_bad-stl-pcbvicebar
                     offpngtest_bad-stl-tardis
                     offpngtest_bad-stl-wing)
# No issue - this was introduced when fixing #1033
set_test_config(Bugs stlpngtest_bad-stl-wing)

add_cmdline_test(monotonepngtest EXE ${OPENSCAD_BINPATH} ARGS --colorscheme=Monotone --render -o SUFFIX png FILES ${EXPORT3D_TEST_FILES})
add_cmdline_test(stlpngtest EXE ${PYTHON_EXECUTABLE} SCRIPT ${CMAKE_SOURCE_DIR}/export_import_pngtest.py ARGS --openscad=${OPENSCAD_BINPATH} --format=STL --render=cgal EXPECTEDDIR monotonepngtest SUFFIX png FILES ${EXPORT3D_TEST_FILES})
add_cmdline_test(offpngtest EXE ${PYTHON_EXECUTABLE} SCRIPT ${CMAKE_SOURCE_DIR}/export_import_pngtest.py ARGS --openscad=${OPENSCAD_BINPATH} --format=OFF --render=cgal EXPECTEDDIR monotonepngtest SUFFIX png FILES ${EXPORT3D_TEST_FILES})
add_cmdline_test(dxfpngtest EXE ${PYTHON_EXECUTABLE} SCRIPT ${CMAKE_SOURCE_DIR}/export_import_pngtest.py ARGS --openscad=${OPENSCAD_BINPATH} --format=DXF --render=cgal EXPECTEDDIR cgalpngtest SUFFIX png FILES ${FILES_2D})
add_cmdline_test(stlcsgpngtest EXE ${PYTHON_EXECUTABLE} SCRIPT ${CMAKE_SOURCE_DIR}/export_import_pngtest.py ARGS --openscad=${OPENSCAD_BINPATH} --format=STL --render EXPECTEDDIR monotonepngtest SUFFIX png FILES ${EXPORTCSG_TEST_FILES})


#
# Failing tests
#
add_failing_test(stlfailedtest EXE ${PYTHON_EXECUTABLE} SCRIPT ${CMAKE_SOURCE_DIR}/shouldfail.py ARGS --openscad=${OPENSCAD_BINPATH} --retval=1 -o SUFFIX stl FILES ${CMAKE_SOURCE_DIR}/../testdata/scad/misc/empty-union.scad)
add_failing_test(offfailedtest EXE ${PYTHON_EXECUTABLE} SCRIPT ${CMAKE_SOURCE_DIR}/shouldfail.py ARGS --openscad=${OPENSCAD_BINPATH} --retval=1 -o SUFFIX off FILES ${CMAKE_SOURCE_DIR}/../testdata/scad/misc/empty-union.scad)

#
# Add experimental tests
#

# Tests using the actual OpenSCAD binary

# non-ASCII filenames
add_cmdline_test(openscad-nonascii EXE ${OPENSCAD_BINPATH} ARGS -o 
                 SUFFIX csg 
                 FILES ${CMAKE_SOURCE_DIR}/../testdata/scad/misc/sfære.scad)


# Variable override (-D arg)

# FIXME - this breaks on older cmake that is very common 'in the wild' on linux
# Override simple variable
if("${CMAKE_MAJOR_VERSION}.${CMAKE_MINOR_VERSION}.${CMAKE_PATCH_VERSION}" VERSION_GREATER 2.8.10)
add_cmdline_test(openscad-override EXE ${OPENSCAD_BINPATH}
                 ARGS -D a=3$<SEMICOLON> -o
                 SUFFIX echo
                 FILES ${CMAKE_SOURCE_DIR}/../testdata/scad/misc/override.scad)
endif()

# Image output parameters
add_cmdline_test(openscad-imgsize EXE ${OPENSCAD_BINPATH}
                 ARGS --imgsize 100,100 -o 
                 SUFFIX png 
		 FILES ${CMAKE_SOURCE_DIR}/../testdata/scad/3D/features/camera-tests.scad)
add_cmdline_test(openscad-imgstretch EXE ${OPENSCAD_BINPATH}
                 ARGS --imgsize 500,100 -o 
                 SUFFIX png 
		 FILES ${CMAKE_SOURCE_DIR}/../testdata/scad/3D/features/camera-tests.scad)
add_cmdline_test(openscad-imgstretch2 EXE ${OPENSCAD_BINPATH}
                 ARGS --imgsize 100,500 -o 
                 SUFFIX png 
		 FILES ${CMAKE_SOURCE_DIR}/../testdata/scad/3D/features/camera-tests.scad)
# Perspective gimbal cam
add_cmdline_test(openscad-camdist EXE ${OPENSCAD_BINPATH} 
                 ARGS --imgsize=500,500 --camera=0,0,0,90,0,90,100 -o
                 SUFFIX png
		 FILES ${CMAKE_SOURCE_DIR}/../testdata/scad/3D/features/camera-tests.scad)
# Perspective gimbal cam
add_cmdline_test(openscad-camrot EXE ${OPENSCAD_BINPATH}
                 ARGS --imgsize=500,500 --camera=0,0,0,440,337.5,315,100 -o
                 SUFFIX png
		 FILES ${CMAKE_SOURCE_DIR}/../testdata/scad/3D/features/camera-tests.scad)
# Perspective gimbal cam
add_cmdline_test(openscad-camtrans EXE ${OPENSCAD_BINPATH}
                 ARGS --imgsize=500,500 --camera=100,-20,-10,90,0,90,100 -o
                 SUFFIX png
		 FILES ${CMAKE_SOURCE_DIR}/../testdata/scad/3D/features/camera-tests.scad)
# Perspective gimbal cam, viewall
add_cmdline_test(openscad-camtrans-viewall EXE ${OPENSCAD_BINPATH}
                 ARGS --imgsize=500,500 --camera=100,-20,-10,90,0,90,3000 --viewall -o
                 SUFFIX png
		 FILES ${CMAKE_SOURCE_DIR}/../testdata/scad/3D/features/camera-tests.scad)
# Orthographic gimbal cam
add_cmdline_test(openscad-camortho EXE ${OPENSCAD_BINPATH}
                 ARGS --imgsize=500,500 --camera=100,-20,-20,90,0,90,90 --projection=o -o
                 SUFFIX png
		 FILES ${CMAKE_SOURCE_DIR}/../testdata/scad/3D/features/camera-tests.scad)
# Orthographic gimbal cam viewall
add_cmdline_test(openscad-camortho-viewall EXE ${OPENSCAD_BINPATH}
                 ARGS --imgsize=500,500 --camera=100,-20,-10,90,0,90,3000 --viewall --projection=o -o
                 SUFFIX png
		 FILES ${CMAKE_SOURCE_DIR}/../testdata/scad/3D/features/camera-tests.scad)
# Perspective vector cam
add_cmdline_test(openscad-cameye EXE ${OPENSCAD_BINPATH}
                 ARGS --imgsize=500,500 --camera=60,40,30,0,0,0 -o
                 SUFFIX png
		 FILES ${CMAKE_SOURCE_DIR}/../testdata/scad/3D/features/camera-tests.scad)
# Perspective vector cam
add_cmdline_test(openscad-cameye2 EXE ${OPENSCAD_BINPATH}
                 ARGS --imgsize=500,500 --camera=160,140,130,0,0,0 -o
                 SUFFIX png
		 FILES ${CMAKE_SOURCE_DIR}/../testdata/scad/3D/features/camera-tests.scad)
# Perspective vector cam
add_cmdline_test(openscad-camcenter EXE ${OPENSCAD_BINPATH}
                 ARGS --imgsize=500,500 --camera=60,40,30,20,10,30  -o
                 SUFFIX png
		 FILES ${CMAKE_SOURCE_DIR}/../testdata/scad/3D/features/camera-tests.scad)
# Perspective vector cam viewall
add_cmdline_test(openscad-camcenter-viewall EXE ${OPENSCAD_BINPATH}
                 ARGS --imgsize=500,500 --camera=60,40,30,20,10,30 --viewall -o
                 SUFFIX png
		 FILES ${CMAKE_SOURCE_DIR}/../testdata/scad/3D/features/camera-tests.scad)
# Orthographic vector cam
add_cmdline_test(openscad-cameyeortho EXE ${OPENSCAD_BINPATH}
                 ARGS --imgsize=500,500 --camera=160,140,130,0,0,0 --projection=o -o 
                 SUFFIX png
		 FILES ${CMAKE_SOURCE_DIR}/../testdata/scad/3D/features/camera-tests.scad)
# Orthographic vector cam viewall
add_cmdline_test(openscad-cameyeortho-viewall EXE ${OPENSCAD_BINPATH}
                 ARGS --imgsize=500,500 --camera=16,14,13,0,0,0 --viewall --projection=o -o 
                 SUFFIX png
		 FILES ${CMAKE_SOURCE_DIR}/../testdata/scad/3D/features/camera-tests.scad)

# Colorscheme tests
add_cmdline_test(openscad-colorscheme-cornfield EXE ${OPENSCAD_BINPATH}
                 ARGS --colorscheme=Cornfield -o 
                 SUFFIX png 
                 FILES ${CMAKE_SOURCE_DIR}/../examples/Basics/difference_cube.scad)
add_cmdline_test(openscad-colorscheme-metallic EXE ${OPENSCAD_BINPATH}
                 ARGS --colorscheme=Metallic -o 
                 SUFFIX png 
                 FILES ${CMAKE_SOURCE_DIR}/../examples/Basics/difference_cube.scad)
add_cmdline_test(openscad-colorscheme-metallic-render EXE ${OPENSCAD_BINPATH}
                 ARGS --colorscheme=Metallic --render -o 
                 SUFFIX png 
                 FILES ${CMAKE_SOURCE_DIR}/../examples/Basics/difference_cube.scad)
add_cmdline_test(openscad-colorscheme-sunset EXE ${OPENSCAD_BINPATH}
                 ARGS --colorscheme=Sunset -o 
                 SUFFIX png 
                 FILES ${CMAKE_SOURCE_DIR}/../examples/Basics/difference_cube.scad)
add_cmdline_test(openscad-colorscheme-starnight EXE ${OPENSCAD_BINPATH}
                 ARGS --colorscheme=Starnight -o 
                 SUFFIX png 
                 FILES ${CMAKE_SOURCE_DIR}/../examples/Basics/difference_cube.scad)
add_cmdline_test(openscad-colorscheme-monotone EXE ${OPENSCAD_BINPATH}
                 ARGS --colorscheme=Monotone -o 
                 SUFFIX png 
                 FILES ${CMAKE_SOURCE_DIR}/../examples/Basics/difference_cube.scad)

#message("Available test configurations: ${TEST_CONFIGS}")
#foreach(CONF ${TEST_CONFIGS})
#  message("${CONF}: ${${CONF}_TEST_CONFIG}")
#endforeach()

message(STATUS "CPPFLAGS: ${CMAKE_CXX_FLAGS}")<|MERGE_RESOLUTION|>--- conflicted
+++ resolved
@@ -710,9 +710,6 @@
   ../src/nodedumper.cc 
   ../src/traverser.cc 
   ../src/GeometryCache.cc 
-<<<<<<< HEAD
-  ../src/Tree.cc)
-=======
   ../src/clipper-utils.cc 
   ../src/Tree.cc
   ../src/polyclipping/clipper.cpp
@@ -723,7 +720,6 @@
   ../src/libtess2/Source/priorityq.c
   ../src/libtess2/Source/sweep.c
   ../src/libtess2/Source/tess.c)
->>>>>>> 7a8574ae
 
 #
 # Offscreen OpenGL context source code
@@ -1377,15 +1373,9 @@
 add_cmdline_test(echotest EXE ${OPENSCAD_BINPATH} ARGS -o SUFFIX echo FILES ${ECHO_FILES})
 add_cmdline_test(dumptest EXE ${OPENSCAD_BINPATH} ARGS -o SUFFIX csg FILES ${DUMPTEST_FILES})
 add_cmdline_test(dumptest-examples EXE ${OPENSCAD_BINPATH} ARGS -o SUFFIX csg FILES ${EXAMPLE_FILES})
-<<<<<<< HEAD
-add_cmdline_test(cgalpngtest EXE ${OPENSCAD_BINPATH} ARGS --enable=text --render -o SUFFIX png FILES ${CGALPNGTEST_FILES})
-add_cmdline_test(opencsgtest EXE ${OPENSCAD_BINPATH} ARGS --enable=text -o SUFFIX png FILES ${OPENCSGTEST_FILES})
-add_cmdline_test(svgtest EXE ${PYTHON_EXECUTABLE} SCRIPT svg-test.py ARGS ${OPENSCAD_BINPATH} EXPECTEDDIR svglibtest SUFFIX png FILES ${SVGTEST_FILES})
-=======
 add_cmdline_test(cgalpngtest EXE ${OPENSCAD_BINPATH} ARGS --render -o SUFFIX png FILES ${CGALPNGTEST_FILES})
 add_cmdline_test(opencsgtest EXE ${OPENSCAD_BINPATH} ARGS -o SUFFIX png FILES ${OPENCSGTEST_FILES})
 add_cmdline_test(csgpngtest EXE ${PYTHON_EXECUTABLE} SCRIPT ${CMAKE_SOURCE_DIR}/export_import_pngtest.py ARGS --openscad=${OPENSCAD_BINPATH} --format=csg --render EXPECTEDDIR cgalpngtest SUFFIX png FILES ${CGALPNGTEST_FILES})
->>>>>>> 7a8574ae
 add_cmdline_test(throwntogethertest EXE ${OPENSCAD_BINPATH} ARGS --preview=throwntogether -o SUFFIX png FILES ${THROWNTOGETHERTEST_FILES})
 # FIXME: We don't actually need to compare the output of cgalstlsanitytest
 # with anything. It's self-contained and returns != 0 on error
