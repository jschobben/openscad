--- conflicted
+++ resolved
@@ -12,17 +12,11 @@
   }
 
   CONFIG(mingw-cross-env) {
-<<<<<<< HEAD
-    LIBS += -lboost_thread_win32-mt -lboost_program_options-mt
-  }
-  else {
-=======
     DEFINES += BOOST_STATIC
     DEFINES += BOOST_THREAD_USE_LIB
     DEFINES += Boost_USE_STATIC_LIBS
     LIBS += -lboost_thread_win32-mt -lboost_program_options-mt
   } else {
->>>>>>> e2caf372
     win32 {
       LIBS += -llibboost_thread-vc90-mt-s-1_46_1 -llibboost_program_options-vc90-mt-s-1_46_1
     } else {
