--- conflicted
+++ resolved
@@ -8,13 +8,8 @@
 msgstr ""
 "Project-Id-Version: OpenSCAD 2014.01.05\n"
 "Report-Msgid-Bugs-To: \n"
-<<<<<<< HEAD
-"POT-Creation-Date: 2018-11-25 12:07+0100\n"
-"PO-Revision-Date: 2018-03-01 07:41+0100\n"
-=======
 "POT-Creation-Date: 2018-11-25 14:06+0100\n"
 "PO-Revision-Date: 2018-11-25 13:19+0100\n"
->>>>>>> 14c753c3
 "Last-Translator: Torsten Paul <Torsten.Paul@gmx.de>\n"
 "Language-Team: German\n"
 "Language: de\n"
@@ -68,14 +63,6 @@
 #: objects/ui_AxisConfigWidget.h:850 objects/ui_AxisConfigWidget.h:852
 #: objects/ui_AxisConfigWidget.h:863
 msgid "Trim"
-<<<<<<< HEAD
-msgstr ""
-
-#: objects/ui_AxisConfigWidget.h:837
-#, fuzzy
-msgid "Reset Trim"
-msgstr "Ans&icht zurücksetzen"
-=======
 msgstr "Trim"
 
 #: objects/ui_AxisConfigWidget.h:837
@@ -83,7 +70,6 @@
 msgstr ""
 "Trim\n"
 "zurücksetzen"
->>>>>>> 14c753c3
 
 #: objects/ui_AxisConfigWidget.h:838 objects/ui_AxisConfigWidget.h:841
 #: objects/ui_AxisConfigWidget.h:842 objects/ui_AxisConfigWidget.h:843
@@ -96,88 +82,6 @@
 #: objects/ui_AxisConfigWidget.h:839
 msgid "Auto Trim Axis"
 msgstr ""
-<<<<<<< HEAD
-
-#: objects/ui_AxisConfigWidget.h:853
-msgid "Axis2"
-msgstr ""
-
-#: objects/ui_AxisConfigWidget.h:854
-msgid "Axis0"
-msgstr ""
-
-#: objects/ui_AxisConfigWidget.h:855
-msgid "Axis3"
-msgstr ""
-
-#: objects/ui_AxisConfigWidget.h:856
-msgid "Axis6"
-msgstr ""
-
-#: objects/ui_AxisConfigWidget.h:857
-msgid "Axis8"
-msgstr ""
-
-#: objects/ui_AxisConfigWidget.h:858
-msgid "Axis7"
-msgstr ""
-
-#: objects/ui_AxisConfigWidget.h:859
-msgid "Axis5"
-msgstr ""
-
-#: objects/ui_AxisConfigWidget.h:860
-msgid "Axis1"
-msgstr ""
-
-#: objects/ui_AxisConfigWidget.h:861
-msgid "Axis4"
-msgstr ""
-
-#: objects/ui_AxisConfigWidget.h:864
-#, fuzzy
-msgid "Rotation"
-msgstr "&Dokumentation"
-
-#: objects/ui_AxisConfigWidget.h:865
-#, fuzzy
-msgid "Zoom"
-msgstr "Vergrößern"
-
-#: objects/ui_AxisConfigWidget.h:866
-msgid "X"
-msgstr ""
-
-#: objects/ui_AxisConfigWidget.h:867
-msgid "Gain"
-msgstr ""
-
-#: objects/ui_AxisConfigWidget.h:868
-msgid "Y"
-msgstr ""
-
-#: objects/ui_AxisConfigWidget.h:869
-msgid "Z"
-msgstr ""
-
-#: objects/ui_AxisConfigWidget.h:870
-msgid "Translation"
-msgstr ""
-
-#: objects/ui_AxisConfigWidget.h:871
-#, fuzzy
-msgid "ViewPort rel.<br/>Translation"
-msgstr "Aktuelle Versch&iebung einfügen"
-
-#: objects/ui_AxisConfigWidget.h:872
-#, fuzzy
-msgid "ViewPortrel.<br />Rotation"
-msgstr "Aktuelle Versch&iebung einfügen"
-
-#: objects/ui_AxisConfigWidget.h:873
-msgid "Axis Setup:"
-msgstr ""
-=======
 "Automatisches\n"
 "Trimmen der Achsen"
 
@@ -258,102 +162,10 @@
 #: objects/ui_AxisConfigWidget.h:873
 msgid "Axis Setup:"
 msgstr "Achseneinstellung:"
->>>>>>> 14c753c3
 
 #: objects/ui_AxisConfigWidget.h:874
 msgid "<b>Driver selection:</b> <i>(changes requires restarting OpenSCAD)</i>"
 msgstr ""
-<<<<<<< HEAD
-
-#: objects/ui_AxisConfigWidget.h:875
-#, fuzzy
-msgid "SpaceNav"
-msgstr "Leerzeichen"
-
-#: objects/ui_AxisConfigWidget.h:876
-msgid "HIDAPI"
-msgstr ""
-
-#: objects/ui_AxisConfigWidget.h:877
-msgid "QGamepad"
-msgstr ""
-
-#: objects/ui_AxisConfigWidget.h:878
-msgid "Joystick"
-msgstr ""
-
-#: objects/ui_AxisConfigWidget.h:879
-msgid "DBus"
-msgstr ""
-
-#: objects/ui_AxisConfigWidget.h:880
-msgid "Axis Mapping:"
-msgstr ""
-
-#: objects/ui_ButtonConfigWidget.h:267
-msgid "Button 2"
-msgstr ""
-
-#: objects/ui_ButtonConfigWidget.h:268
-msgid "Button 3"
-msgstr ""
-
-#: objects/ui_ButtonConfigWidget.h:269
-msgid "Button 5"
-msgstr ""
-
-#: objects/ui_ButtonConfigWidget.h:270
-msgid "Button 6"
-msgstr ""
-
-#: objects/ui_ButtonConfigWidget.h:271
-msgid "Button 4"
-msgstr ""
-
-#: objects/ui_ButtonConfigWidget.h:272
-msgid "Button 9"
-msgstr ""
-
-#: objects/ui_ButtonConfigWidget.h:273
-msgid "Button 8"
-msgstr ""
-
-#: objects/ui_ButtonConfigWidget.h:274
-msgid "Button 7"
-msgstr ""
-
-#: objects/ui_ButtonConfigWidget.h:275
-msgid "Button 0"
-msgstr ""
-
-#: objects/ui_ButtonConfigWidget.h:276
-msgid "Button 1"
-msgstr ""
-
-#: objects/ui_ButtonConfigWidget.h:277
-msgid "Button 12"
-msgstr ""
-
-#: objects/ui_ButtonConfigWidget.h:278
-msgid "Button 10"
-msgstr ""
-
-#: objects/ui_ButtonConfigWidget.h:279
-msgid "Button 11"
-msgstr ""
-
-#: objects/ui_ButtonConfigWidget.h:280
-msgid "Button 13"
-msgstr ""
-
-#: objects/ui_ButtonConfigWidget.h:281
-msgid "Button 14"
-msgstr ""
-
-#: objects/ui_ButtonConfigWidget.h:282
-msgid "Button 15"
-msgstr ""
-=======
 "<b>Treiber Auswahl:</b> <i>Änderungen erfordern einen Neustart von OpenSCAD)</i>"
 
 #: objects/ui_AxisConfigWidget.h:875
@@ -443,7 +255,6 @@
 #: objects/ui_ButtonConfigWidget.h:282
 msgid "Button 15"
 msgstr "Knopf 15"
->>>>>>> 14c753c3
 
 #: objects/ui_FontListDialog.h:103
 msgid "OpenSCAD Font List"
@@ -596,10 +407,6 @@
 msgstr "Ctrl+Shift+Z"
 
 #: objects/ui_MainWindow.h:917
-<<<<<<< HEAD
-#, fuzzy
-=======
->>>>>>> 14c753c3
 msgid "Ctrl+Y"
 msgstr "Ctrl+Y"
 
@@ -980,14 +787,8 @@
 msgstr "&AMF exportieren..."
 
 #: objects/ui_MainWindow.h:1077
-<<<<<<< HEAD
-#, fuzzy
-msgid "Export as &3MF..."
-msgstr "AMF exportieren..."
-=======
 msgid "Export as &3MF..."
 msgstr "&3MF exportieren..."
->>>>>>> 14c753c3
 
 #: objects/ui_MainWindow.h:1078
 msgid "Zoom In"
@@ -1010,10 +811,6 @@
 msgstr "Alle&s anzeigen"
 
 #: objects/ui_MainWindow.h:1088
-<<<<<<< HEAD
-#, fuzzy
-=======
->>>>>>> 14c753c3
 msgid "Ctrl+Shift+V"
 msgstr "Ctrl+Shift+V"
 
@@ -1038,18 +835,10 @@
 msgstr "&Befehlsübersicht"
 
 #: objects/ui_MainWindow.h:1097
-<<<<<<< HEAD
-#, fuzzy
-=======
->>>>>>> 14c753c3
 msgid "Copy Viewport"
 msgstr "Viewport kopieren"
 
 #: objects/ui_MainWindow.h:1099
-<<<<<<< HEAD
-#, fuzzy
-=======
->>>>>>> 14c753c3
 msgid "Ctrl+Shift+C"
 msgstr "Ctrl+Shift+C"
 
@@ -1142,13 +931,8 @@
 msgstr "Alles"
 
 #: objects/ui_MainWindow.h:1127
-<<<<<<< HEAD
-msgid "Parameter Widget"
-msgstr ""
-=======
 msgid "Customizer Widget"
 msgstr "Customizer"
->>>>>>> 14c753c3
 
 #: objects/ui_OpenCSGWarningDialog.h:83
 msgid "OpenGL Warning"
@@ -1203,18 +987,10 @@
 msgstr "Beschreibung"
 
 #: objects/ui_ParameterWidget.h:161
-<<<<<<< HEAD
-#, fuzzy
-=======
->>>>>>> 14c753c3
 msgid "save preset"
 msgstr "aktuelle Voreinstellung speichern"
 
 #: objects/ui_ParameterWidget.h:163
-<<<<<<< HEAD
-#, fuzzy
-=======
->>>>>>> 14c753c3
 msgid "delete current preset"
 msgstr "aktuelle Voreinstellung löschen"
 
@@ -1223,10 +999,6 @@
 msgstr "-"
 
 #: objects/ui_ParameterWidget.h:167
-<<<<<<< HEAD
-#, fuzzy
-=======
->>>>>>> 14c753c3
 msgid "preset selection"
 msgstr "Voreinstellungsauswahl"
 
@@ -1239,18 +1011,10 @@
 msgstr "+"
 
 #: objects/ui_ParameterWidget.h:174
-<<<<<<< HEAD
-#, fuzzy
-=======
->>>>>>> 14c753c3
 msgid "Automatic Preview"
 msgstr "Automatische Vorschau"
 
 #: objects/ui_ParameterWidget.h:175
-<<<<<<< HEAD
-#, fuzzy
-=======
->>>>>>> 14c753c3
 msgid "Show Details"
 msgstr "Details anzeigen"
 
@@ -1259,10 +1023,6 @@
 msgstr "Details Inline anzeigen"
 
 #: objects/ui_ParameterWidget.h:177
-<<<<<<< HEAD
-#, fuzzy
-=======
->>>>>>> 14c753c3
 msgid "Hide Details"
 msgstr "Details verstecken"
 
@@ -1272,30 +1032,17 @@
 
 #: objects/ui_ParameterWidget.h:181
 msgid "reset all parameters to the currently selected preset"
-<<<<<<< HEAD
-msgstr ""
-
-#: objects/ui_ParameterWidget.h:183
-#, fuzzy
-msgid "Reset"
-msgstr "Ans&icht zurücksetzen"
-=======
 msgstr "alle Parameter auf die aktuelle Voreinstellung zurücksetzen"
 
 #: objects/ui_ParameterWidget.h:183
 msgid "Reset"
 msgstr "zurücksetzen"
->>>>>>> 14c753c3
 
 #: objects/ui_Preferences.h:1174
 msgid "3D View"
 msgstr "3D Ansicht"
 
 #: objects/ui_Preferences.h:1175
-<<<<<<< HEAD
-#, fuzzy
-=======
->>>>>>> 14c753c3
 msgctxt "preferences"
 msgid "Advanced"
 msgstr "Erweitert"
@@ -1318,17 +1065,6 @@
 
 #: objects/ui_Preferences.h:1182
 msgid "Axis"
-<<<<<<< HEAD
-msgstr ""
-
-#: objects/ui_Preferences.h:1184
-msgid "Input driver configuration and Axis mapping"
-msgstr ""
-
-#: objects/ui_Preferences.h:1186
-msgid "Buttons"
-msgstr ""
-=======
 msgstr "Achse"
 
 #: objects/ui_Preferences.h:1184
@@ -1338,7 +1074,6 @@
 #: objects/ui_Preferences.h:1186
 msgid "Buttons"
 msgstr "Knöpfe"
->>>>>>> 14c753c3
 
 #: objects/ui_Preferences.h:1187
 msgid "Color scheme:"
@@ -1648,10 +1383,6 @@
 msgstr " Für Details das <a href=\"#console\">Konsolen-Fenster</a> öffnen."
 
 #: src/mainwin.cc:1519
-<<<<<<< HEAD
-#, fuzzy
-=======
->>>>>>> 14c753c3
 msgid "Failed to open file for writing"
 msgstr "Datei konnte nicht zum schreiben geöffnet werden"
 
@@ -1661,10 +1392,6 @@
 msgstr "Saved design '%s'."
 
 #: src/mainwin.cc:1532
-<<<<<<< HEAD
-#, fuzzy
-=======
->>>>>>> 14c753c3
 msgid "Error saving design"
 msgstr "Fehler beim speichern des Designs"
 
@@ -1812,39 +1539,22 @@
 #: src/settings.cc:77
 #, c-format
 msgid "Axis %d"
-<<<<<<< HEAD
-msgstr ""
-=======
 msgstr "Achse %d"
->>>>>>> 14c753c3
 
 #: src/settings.cc:81
 #, c-format
 msgid "Axis %d (inverted)"
-<<<<<<< HEAD
-msgstr ""
-
-#: src/settings.cc:90
-#, fuzzy
-msgid "Toggle Perspective"
-msgstr "&Perspektivisch"
-=======
 msgstr "Achse %d (invertiert)"
 
 #: src/settings.cc:90
 msgid "Toggle Perspective"
 msgstr "Perspektive umschalten"
->>>>>>> 14c753c3
 
 #: src/settings.cc:171
 msgid "After indentation"
 msgstr "nach Einrückung"
 
 #: src/parameter/ParameterWidget.cc:79 src/parameter/ParameterWidget.cc:238
-<<<<<<< HEAD
-#, fuzzy
-=======
->>>>>>> 14c753c3
 msgid "changes on current preset not saved"
 msgstr "Änderungen an den aktuelle Voreinstellung nicht gespeichert"
 
@@ -1871,11 +1581,7 @@
 
 #: src/parameter/ParameterWidget.cc:222
 msgid "design default values"
-<<<<<<< HEAD
-msgstr ""
-=======
 msgstr "Standardwerte des Designs"
->>>>>>> 14c753c3
 
 #: src/parameter/ParameterWidget.cc:240
 msgid ""
@@ -1893,19 +1599,6 @@
 msgid "Do you want to delete the current preset '%1'?"
 msgstr "Möchten Sie die aktuelle Voreinstellung '%1' löschen?"
 
-<<<<<<< HEAD
-#: src/parameter/ParameterWidget.cc:280
-#, fuzzy
-msgid "Do you want to delete the current preset?"
-msgstr "aktuelle Voreinstellung löschen"
-
-#: src/parameter/ParameterWidget.cc:282
-#, fuzzy
-msgid "Do you want to delete the current preset '%1'?"
-msgstr "aktuelle Voreinstellung löschen"
-
-=======
->>>>>>> 14c753c3
 #: src/parameter/ParameterWidget.cc:517
 msgid "Create new set of parameter"
 msgstr "Einen neuen Satz Voreinstellung erzeugen"
@@ -1916,32 +1609,17 @@
 
 #: src/parameter/ParameterWidget.cc:528
 msgid "Set Name %1 allready exists"
-<<<<<<< HEAD
-msgstr ""
-
-#: src/parameter/ParameterWidget.cc:529
-#, fuzzy
-msgid "The set name  %1 allready exists. Do you want overwrite it?"
-msgstr ""
-"%1 existiert bereits.\n"
-"Mochten Sie die Datei ersetzen?"
-=======
 msgstr "Set %1 existiert bereits."
 
 #: src/parameter/ParameterWidget.cc:529
 msgid "The set name  %1 allready exists. Do you want overwrite it?"
 msgstr "%1 existiert bereits. Mochten Sie diese Voreinstellung ersetzen?"
->>>>>>> 14c753c3
 
 #: src/parameter/ParameterWidget.cc:573
 msgid "Saving presets"
 msgstr "Voreinstellung speichern"
 
 #: src/parameter/ParameterWidget.cc:574
-<<<<<<< HEAD
-#, fuzzy
-=======
->>>>>>> 14c753c3
 msgid "%1 was found, but was unreadable. Do you want to overwrite %1?"
 msgstr ""
 "%1 wurde gefunden, konnte aber nicht gelesen werden. Möchten Sie %1 "
@@ -1980,11 +1658,7 @@
 
 #: src/input/ButtonConfigWidget.cc:186
 msgid "(not supported)"
-<<<<<<< HEAD
-msgstr ""
-=======
 msgstr "(nicht unterstützt)"
->>>>>>> 14c753c3
 
 #: examples/examples.json:2
 msgid "Basics"
@@ -2044,13 +1718,10 @@
 "models in the STL and OFF file formats."
 msgstr ""
 
-<<<<<<< HEAD
-=======
 #, fuzzy
 #~ msgid "Parameter Widget"
 #~ msgstr "Parameter"
 
->>>>>>> 14c753c3
 #~ msgid "no preset selected"
 #~ msgstr "keine Voreinstellung ausgewählt"
 
