/*
 *  OpenSCAD (www.openscad.org)
 *  Copyright (C) 2009-2011 Clifford Wolf <clifford@clifford.at> and
 *                          Marius Kintel <marius@kintel.net>
 *
 *  This program is free software; you can redistribute it and/or modify
 *  it under the terms of the GNU General Public License as published by
 *  the Free Software Foundation; either version 2 of the License, or
 *  (at your option) any later version.
 *
 *  As a special exception, you have permission to link this program
 *  with the CGAL library and distribute executables, as long as you
 *  follow the requirements of the GNU GPL in regard to all of the
 *  software in the executable aside from CGAL.
 *
 *  This program is distributed in the hope that it will be useful,
 *  but WITHOUT ANY WARRANTY; without even the implied warranty of
 *  MERCHANTABILITY or FITNESS FOR A PARTICULAR PURPOSE.  See the
 *  GNU General Public License for more details.
 *
 *  You should have received a copy of the GNU General Public License
 *  along with this program; if not, write to the Free Software
 *  Foundation, Inc., 59 Temple Place, Suite 330, Boston, MA  02111-1307  USA
 *
 */

#include "value.h"
#include "printutils.h"
#include "double-conversion/double-conversion.h"
#include "double-conversion/utils.h"
#include "double-conversion/ieee.h"
#include <cmath>
#include <assert.h>
#include <sstream>
#include <boost/numeric/conversion/cast.hpp>
#include <boost/variant/apply_visitor.hpp>
#include <boost/variant/static_visitor.hpp>
#include <boost/format.hpp>
#include "boost-utils.h"
#include <boost/filesystem.hpp>

namespace fs=boost::filesystem;
/*Unicode support for string lengths and array accesses*/
#include <glib.h>

const Value Value::undefined;

/* Define values for double-conversion library. */
#define DC_BUFFER_SIZE 128
#define DC_FLAGS (double_conversion::DoubleToStringConverter::UNIQUE_ZERO | double_conversion::DoubleToStringConverter::EMIT_POSITIVE_EXPONENT_SIGN)
#define DC_INF "inf"
#define DC_NAN "nan"
#define DC_EXP 'e'
#define DC_DECIMAL_LOW_EXP -6
#define DC_DECIMAL_HIGH_EXP 21
#define DC_MAX_LEADING_ZEROES 5
#define DC_MAX_TRAILING_ZEROES 0

/* WARNING: using values > 8 will significantly slow double to string
 * conversion, defeating the purpose of using double-conversion library */
#define DC_PRECISION_REQUESTED 6

//private definitions used by trimTrailingZeroesHelper
#define TRIM_TRAILINGZEROES_DONE 0
#define TRIM_TRAILINGZEROES_CONTINUE 1


//process parameter buffer from the end to start to find out where the zeroes are located (if any).
//parameter pos shall be the pos in buffer where '\0' is located.
//parameter currentpos shall be set to end of buffer (where '\0' is located).
//set parameters exppos and decimalpos when needed.
//leave parameter zeropos as is.
inline int trimTrailingZeroesHelper(char *buffer, const int pos, char *currentpos=nullptr, char *exppos=nullptr, char *decimalpos=nullptr, char *zeropos=nullptr) {
    
    int cont = TRIM_TRAILINGZEROES_CONTINUE;
  
    //we have exhaused all positions from end to start
    if(currentpos <= buffer)
        return TRIM_TRAILINGZEROES_DONE;
    
    //we do no need to process the terminator of string
    if(*currentpos == '\0'){
        currentpos--;
        cont = trimTrailingZeroesHelper(buffer, pos, currentpos, exppos, decimalpos, zeropos);
    }
    
    
    //we have an exponent and jumps to the position before the exponent - no need to process the characters belonging to the exponent
    if(cont && exppos && currentpos >= exppos)
    {
        currentpos = exppos;
        currentpos--;
        cont = trimTrailingZeroesHelper(buffer, pos, currentpos , exppos, decimalpos, zeropos);
    }
    
    //we are still on the right side of the decimal and still counting zeroes (keep track of) from the back to start
    if(cont && currentpos && decimalpos < currentpos && *currentpos == '0'){
        zeropos= currentpos;
        currentpos--;
        cont = trimTrailingZeroesHelper(buffer, pos, currentpos, exppos, decimalpos, zeropos);
    }
    
    //we have found the first occurrance of not a zero and have zeroes and exponent to take care of (move exponent to either the position of the zero or the decimal)
    if(cont && zeropos && exppos){
        int count = &buffer[pos] - exppos + 1;
        memmove(zeropos - 1 == decimalpos ? decimalpos : zeropos, exppos, count);
        return TRIM_TRAILINGZEROES_DONE;
    }
    
    //we have found a zero and need to take care of (truncate the string to the position of either the zero or the decimal)
    if(cont && zeropos){
       zeropos - 1 == decimalpos ? *decimalpos = '\0' : *zeropos = '\0';
       return TRIM_TRAILINGZEROES_DONE;
    }
    
    //we have just another character (other than a zero) and are done
    if(cont && !zeropos)
       return TRIM_TRAILINGZEROES_DONE;

    return TRIM_TRAILINGZEROES_DONE;
}

inline void trimTrailingZeroes(char *buffer, const int pos) {
  char *decimal = strchr(buffer, '.');
<<<<<<< HEAD
  if (decimal) {
    char *ptr = decimal;
    while (*(++ptr) != '\0') {
      char *zero = strchr(ptr, '0');
      if (zero) {
        ptr = zero;
        char ch;
        while ((ch = *(++ptr))) {
          if (ch == DC_EXP) {
            // found exponent character after all zeroes,
            // move chunk from exponent to end of string to replace decimal
            memmove((zero-1 == decimal) ? decimal : zero, ptr, &buffer[pos]-ptr+1);
            return;
          } else if (ch != '0') {
            // found non-zero digit, start over looking for zeroes
            break;
          }
        }
        if (ch == '\0') {
          // reached end of string with all zeroes
          if (zero-1 == decimal) {
            // first zero was immediately after decimal
            *decimal = '\0'; // replace decimal with terminator
            return;
          } else {
            // replace zero with terminator
            *zero = '\0';
            return;
          }
        }
      } else {
        // no zeroes after decimal
        return;
      }
    }
=======
  
  if (decimal){ 
      char *exppos = strchr(buffer, DC_EXP);
      trimTrailingZeroesHelper(buffer, pos, &buffer[pos], exppos, decimal, nullptr);
>>>>>>> fc91c81f
  }
}

inline bool HandleSpecialValues(const double &value, double_conversion::StringBuilder &builder) {
  double_conversion::Double double_inspect(value);
  if (double_inspect.IsInfinite()) {
    if (value < 0) {
      builder.AddCharacter('-');
    }
    builder.AddString(DC_INF);
    return true;
  }
  if (double_inspect.IsNan()) {
    builder.AddString(DC_NAN);
    return true;
  }
  return false;
}

inline char* DoubleConvert(const double &value, char *buffer,
    double_conversion::StringBuilder &builder, const double_conversion::DoubleToStringConverter &dc) {
  builder.Reset();
  if (double_conversion::Double(value).IsSpecial()) {
    HandleSpecialValues(value, builder);
    builder.Finalize();
    return buffer;
  }
  dc.ToPrecision(value, DC_PRECISION_REQUESTED, &builder);
  int pos = builder.position(); // get position before Finalize destroys it
  builder.Finalize();
  trimTrailingZeroes(buffer, pos);
  return buffer;
}

void utf8_split(const str_utf8_wrapper& str, std::function<void(Value)> f)
{
    const char *ptr = str.c_str();

    while (*ptr) {
        auto next = g_utf8_next_char(ptr);
        const size_t length = next - ptr;
        f(Value(std::string{ptr, length}));
        ptr = next;
    }
}

static uint32_t convert_to_uint32(const double d)
{
	auto ret = std::numeric_limits<uint32_t>::max();

	if (std::isfinite(d)) {
		try {
			ret = boost::numeric_cast<uint32_t>(d);
		} catch (boost::bad_numeric_cast &) {
			// ignore, leaving the default max() value
		}
	}

	return ret;
}

std::ostream &operator<<(std::ostream &stream, const Filename &filename)
{
  fs::path fnpath{static_cast<std::string>(filename)}; // gcc-4.6
	auto fpath = boostfs_uncomplete(fnpath, fs::current_path());
  stream << QuotedString(fpath.generic_string());
  return stream;
}

// FIXME: This could probably be done more elegantly using boost::regex
std::ostream &operator<<(std::ostream &stream, const QuotedString &s)
{
  stream << '"';
  for (char c : s) {
    switch (c) {
    case '\t':
      stream << "\\t";
      break;
    case '\n':
      stream << "\\n";
      break;
    case '\r':
      stream << "\\r";
      break;
    case '"':
    case '\\':
      stream << '\\';
      stream << c;
      break;
    default:
      stream << c;
    }
  }
  stream << '"';
  return stream;
}

Value Value::clone() const {
  Value c;
  switch (this->type()) {
    case ValueType::UNDEFINED :
    break;
    case ValueType::BOOL :
      c.value = boost::get<bool>(this->value);
    break;
    case ValueType::NUMBER :
      c.value = boost::get<double>(this->value);
    break;
    case ValueType::STRING :
      c.value = boost::get<str_utf8_wrapper>(this->value).clone();
    break;
    case ValueType::RANGE :
      c.value = boost::get<RangeType>(this->value).clone();
    break;
    case ValueType::VECTOR :
      c.value = boost::get<VectorPtr>(this->value).clone();
    break;
    default:
      assert(false && "unknown Variant value");
  }
  return c;
}

bool Value::toBool() const
{
  switch (this->type()) {
  case ValueType::BOOL:
    return boost::get<bool>(this->value);
    break;
  case ValueType::NUMBER:
    return boost::get<double>(this->value)!= 0;
    break;
  case ValueType::STRING:
    return !boost::get<str_utf8_wrapper>(this->value).empty();
    break;
  case ValueType::VECTOR:
    return !boost::get<VectorPtr>(this->value)->empty();
    break;
  case ValueType::RANGE:
    return true;
    break;
  default:
    return false;
    break;
  }
}

double Value::toDouble() const
{
  const double *d = boost::get<double>(&this->value);
  return d ? *d : 0.0;
}

bool Value::getDouble(double &v) const
{
  const double *d = boost::get<double>(&this->value);
  if (d) {
    v = *d;
    return true;
  }
  return false;
}

bool Value::getFiniteDouble(double &v) const
{
  double result;
  if (!getDouble(result)) {
    return false;
  }
  bool valid = std::isfinite(result);
  if (valid) {
    v = result;
  }
  return valid;
}

Value::VectorPtr::VectorPtr(double x, double y, double z) : ptr(make_shared<Value::VectorType>()) {
  (*this)->emplace_back(x);
  (*this)->emplace_back(y);
  (*this)->emplace_back(z);
}

const str_utf8_wrapper& Value::toStrUtf8Wrapper() const {
  static const str_utf8_wrapper empty{};
  const str_utf8_wrapper *s = boost::get<str_utf8_wrapper>(&this->value);
  return s ? *s : empty;
}

class tostring_visitor : public boost::static_visitor<std::string>
{
public:
	typedef std::string result_type;
  template <typename T> std::string operator()(const T &op1) const {
    assert(false && "unhandled tostring_visitor type");
    return boost::lexical_cast<std::string>(op1);	
  }

  std::string operator()(const str_utf8_wrapper &op1) const {
    return op1.toString();
  }

  std::string operator()(const double &op1) const {
    char buffer[DC_BUFFER_SIZE];
    double_conversion::StringBuilder builder(buffer, DC_BUFFER_SIZE);
    double_conversion::DoubleToStringConverter dc(DC_FLAGS, DC_INF, DC_NAN, DC_EXP,
      DC_DECIMAL_LOW_EXP, DC_DECIMAL_HIGH_EXP, DC_MAX_LEADING_ZEROES, DC_MAX_TRAILING_ZEROES);
    return DoubleConvert(op1, buffer, builder, dc);
  }

  std::string operator()(const boost::blank &) const {
    return "undef";
  }

  std::string operator()(const bool &v) const {
    return v ? "true" : "false";
  }

  std::string operator()(const Value::VectorPtr &v) const {
    // Create a single stream and pass reference to it for list elements for optimization.
    std::ostringstream stream;
    stream << '[';
    for (size_t i = 0; i < v->size(); i++) {
      if (i > 0) stream << ", ";
      v[i].toStream(stream);
    }
    stream << ']';
    return stream.str();
  }

  std::string operator()(const RangeType &v) const {
    return (boost::format("[%1% : %2% : %3%]") % v.begin_val % v.step_val % v.end_val).str();
  }

};

// Optimization to avoid multiple stream instantiations and copies to str for long vectors.
// Functions identically to "class tostring_visitor", except outputting to stream and not returning strings
class tostream_visitor : public boost::static_visitor<>
{
public:
  std::ostringstream &stream;


  mutable char buffer[DC_BUFFER_SIZE];
  mutable double_conversion::StringBuilder builder;
  double_conversion::DoubleToStringConverter dc;

  tostream_visitor(std::ostringstream& stream)
    : stream(stream), builder(buffer, DC_BUFFER_SIZE),
      dc(DC_FLAGS, DC_INF, DC_NAN, DC_EXP, DC_DECIMAL_LOW_EXP, DC_DECIMAL_HIGH_EXP, DC_MAX_LEADING_ZEROES, DC_MAX_TRAILING_ZEROES)
    {};

  template <typename T> void operator()(const T &op1) const {
    //    std::cout << "[generic tostream_visitor]\n";
    stream << boost::lexical_cast<std::string>(op1);
  }

  void operator()(const double &op1) const {
    stream << DoubleConvert(op1, buffer, builder, dc);
  }

  void operator()(const boost::blank &) const {
    stream << "undef";
  }

  void operator()(const bool &v) const {
    stream << (v ? "true" : "false");
  }

  void operator()(const Value::VectorPtr &v) const {
    stream << '[';
    for (size_t i = 0; i < v->size(); i++) {
      if (i > 0) stream << ", ";
      v[i].toStream(this);
    }
    stream << ']';
  }

  void operator()(const str_utf8_wrapper &v) const {
    stream << '"' << v.toString() << '"';
  }

  void operator()(const RangeType &v) const {
    stream << "[";
    this->operator()(v.begin_val);
    stream << " : ";
    this->operator()(v.step_val);
    stream << " : ";
    this->operator()(v.end_val);
    stream << "]";
  }

};


std::string Value::toString() const
{
  return boost::apply_visitor(tostring_visitor(), this->value);
}

// helper called by tostring_visitor methods to avoid extra instantiations
std::string Value::toString(const tostring_visitor *visitor) const
{
  return boost::apply_visitor(*visitor, this->value);
}

void Value::toStream(std::ostringstream &stream) const
{
  boost::apply_visitor(tostream_visitor(stream), this->value);
}

// helper called by tostream_visitor methods to avoid extra instantiations
void Value::toStream(const tostream_visitor *visitor) const
{
  boost::apply_visitor(*visitor, this->value);
}

std::string Value::toEchoString() const
{
	if (type() == Value::ValueType::STRING) {
		return std::string("\"") + toString() + '"';
	} else {
		return toString();
	}
}

// helper called by tostring_visitor methods to avoid extra instantiations
std::string Value::toEchoString(const tostring_visitor *visitor) const
{
	if (type() == Value::ValueType::STRING) {
		return std::string("\"") + toString(visitor) + '"';
	} else {
		return toString(visitor);
	}
}

class chr_visitor : public boost::static_visitor<std::string>
{
public:
	typedef std::string result_type;
	template <typename S> std::string operator()(const S &) const
		{
			return "";
		}

	std::string operator()(const double &v) const
		{
			char buf[8];
			memset(buf, 0, 8);
			if (v > 0) {
				const gunichar c = v;
				if (g_unichar_validate(c) && (c != 0)) {
			    g_unichar_to_utf8(c, buf);
				}
			}
			return std::string(buf);
		}

	std::string operator()(const Value::VectorPtr &v) const
		{
			std::ostringstream stream;
			for (size_t i = 0; i < v->size(); i++) {
				stream << v[i].chrString();
			}
			return stream.str();
		}

	std::string operator()(const RangeType &v) const
		{
			const uint32_t steps = v.numValues();
			if (steps >= 10000) {
				PRINTB("WARNING: Bad range parameter in for statement: too many elements (%lu).", steps);
				return "";
			}

			std::ostringstream stream;
			for (RangeType::iterator it = v.begin();it != v.end();it++) {
				const Value value(*it);
				stream << value.chrString();
			}
			return stream.str();
		}
};

std::string Value::chrString() const
{
  return boost::apply_visitor(chr_visitor(), this->value);
}

void Value::VectorPtr::flatten() {
  int n = 0;
  for (unsigned int i = 0; i < (*this)->size(); i++) {
    if ((*this)[i].type() == Value::ValueType::VECTOR) {
      n += (*this)[i].toVectorPtr()->size();
    } else {
      n++;
    }
  }
  Value::VectorPtr ret; ret->reserve(n);
  for (unsigned int i = 0; i < (*this)->size(); i++) {
    if ((*this)[i].type() == Value::ValueType::VECTOR) {
      Value::VectorPtr &vec_ptr = (*this)[i].toVectorPtrRef();
      for(unsigned int j = 0; j < vec_ptr->size(); ++j) {
        ret->emplace_back(std::move(vec_ptr[j]));
      }
    } else {
      ret->emplace_back(std::move((*this)[i]));
    }
  }
  this->ptr = ret.ptr;
}

const Value::VectorPtr &Value::toVectorPtr() const
{
  static const VectorPtr empty;
  const Value::VectorPtr *v = boost::get<Value::VectorPtr>(&this->value);
  return v ? *v : empty;
}

bool Value::getVec2(double &x, double &y, bool ignoreInfinite) const
{
  if (this->type() != ValueType::VECTOR) return false;

  const VectorPtr &v = this->toVectorPtr();

  if (v->size() != 2) return false;

  double rx, ry;
  bool valid = ignoreInfinite
	  ? v[0].getFiniteDouble(rx) && v[1].getFiniteDouble(ry)
	  : v[0].getDouble(rx) && v[1].getDouble(ry);

  if (valid) {
    x = rx;
    y = ry;
  }

  return valid;
}

bool Value::getVec3(double &x, double &y, double &z) const
{
  if (this->type() != ValueType::VECTOR) return false;

  const VectorType &v = *toVectorPtr();

  if (v.size() != 3) return false;

  return (v[0].getDouble(x) && v[1].getDouble(y) && v[2].getDouble(z));
}

bool Value::getVec3(double &x, double &y, double &z, double defaultval) const
{
  if (this->type() != ValueType::VECTOR) return false;

  const VectorType &v = *toVectorPtr();

  if (v.size() == 2) {
    getVec2(x, y);
    z = defaultval;
    return true;
  }
  else {
    if (v.size() != 3) return false;
  }

  return (v[0].getDouble(x) && v[1].getDouble(y) && v[2].getDouble(z));
}

const RangeType& Value::toRange() const
{
  static const RangeType empty(0,0,0);
  const RangeType *val = boost::get<RangeType>(&this->value);
  if (val) {
    return *val;
  }
  else return empty;
}


class equals_visitor : public boost::static_visitor<bool>
{
public:
	typedef bool result_type;
  template <typename T, typename U> bool operator()(const T &, const U &) const {
    return false;
  }

  template <typename T> bool operator()(const T &op1, const T &op2) const {
    return op1 == op2;
  }
};

bool Value::operator==(const Value &v) const
{
  return boost::apply_visitor(equals_visitor(), this->value, v.value);
}

bool Value::operator!=(const Value &v) const
{
  return !(*this == v);
}

#define DEFINE_VISITOR(name,op)																					\
	class name : public boost::static_visitor<bool>												\
	{																																			\
	public:																																\
		typedef bool result_type;																						\
		template <typename T, typename U> bool operator()(const T &, const U &) const {	\
			return false;																											\
		}																																		\
																																				\
		bool operator()(const bool &op1, const bool &op2) const {						\
			return op1 op op2;																								\
		}																																		\
																																				\
		bool operator()(const bool &op1, const double &op2) const {					\
			return op1 op op2;																								\
		}																																		\
																																				\
		bool operator()(const double &op1, const bool &op2) const {					\
			return op1 op op2;																								\
		}																																		\
																																				\
		bool operator()(const double &op1, const double &op2) const {				\
			return op1 op op2;																								\
		}																																		\
																																				\
		bool operator()(const str_utf8_wrapper &op1, const str_utf8_wrapper &op2) const {	\
			return op1 op op2;																								\
		}																																		\
	}

DEFINE_VISITOR(less_visitor, <);
DEFINE_VISITOR(greater_visitor, >);
DEFINE_VISITOR(lessequal_visitor, <=);
DEFINE_VISITOR(greaterequal_visitor, >=);

bool Value::operator<(const Value &v) const
{
	return boost::apply_visitor(less_visitor(), this->value, v.value);
}

bool Value::operator>=(const Value &v) const
{
	return boost::apply_visitor(greaterequal_visitor(), this->value, v.value);
}

bool Value::operator>(const Value &v) const
{
	return boost::apply_visitor(greater_visitor(), this->value, v.value);
}

bool Value::operator<=(const Value &v) const
{
	return boost::apply_visitor(lessequal_visitor(), this->value, v.value);
}

class plus_visitor : public boost::static_visitor<Value>
{
public:
	typedef Value result_type;
	template <typename T, typename U>
  Value operator()(const T &, const U &) const {
		return Value();
	}

	Value operator()(const double &op1, const double &op2) const {
		return Value(op1 + op2);
	}

	Value operator()(const Value::VectorPtr &op1, const Value::VectorPtr &op2) const {
		Value::VectorPtr vec_sum;
		for (size_t i = 0; i < op1->size() && i < op2->size(); i++) {
			vec_sum->emplace_back(op1[i] + op2[i]);
		}
		return Value(vec_sum);
	}
};

Value Value::operator+(const Value &v) const
{
	return boost::apply_visitor(plus_visitor(), this->value, v.value);
}

class minus_visitor : public boost::static_visitor<Value>
{
public:
	typedef Value result_type;
	template <typename T, typename U> Value operator()(const T &, const U &) const {
		return Value();
	}

	Value operator()(const double &op1, const double &op2) const {
		return Value(op1 - op2);
	}

	Value operator()(const Value::VectorPtr &op1, const Value::VectorPtr &op2) const {
		Value::VectorPtr sum;
		for (size_t i = 0; i < op1->size() && i < op2->size(); i++) {
			sum->push_back(op1[i] - op2[i]);
		}
		return Value(sum);
	}
};

Value Value::operator-(const Value &v) const
{
	return boost::apply_visitor(minus_visitor(), this->value, v.value);
}

Value Value::multvecnum(const Value &vecval, const Value &numval)
{
// Vector * Number
	VectorPtr dstv;
	for(const auto &val : *vecval.toVectorPtr()) {
		dstv->push_back(val * numval);
	}
	return Value(dstv);
}

Value Value::multmatvec(const VectorType &matrixvec, const VectorType &vectorvec)
{
// Matrix * Vector
	VectorPtr dstv;
	for (size_t i=0;i<matrixvec.size();i++) {
		if (matrixvec[i].type() != ValueType::VECTOR ||
				matrixvec[i].toVectorPtr()->size() != vectorvec.size()) {
			return Value();
		}
		double r_e = 0.0;
		for (size_t j=0;j<matrixvec[i].toVectorPtr()->size();j++) {
			if (matrixvec[i].toVectorPtr()[j].type() != ValueType::NUMBER || vectorvec[j].type() != ValueType::NUMBER) {
				return Value();
			}
			r_e += matrixvec[i].toVectorPtr()[j].toDouble() * vectorvec[j].toDouble();
		}
		dstv->push_back(Value(r_e));
	}
	return Value(dstv);
}

Value Value::multvecmat(const VectorType &vectorvec, const VectorType &matrixvec)
{
	assert(vectorvec.size() == matrixvec.size());
// Vector * Matrix
	VectorPtr dstv;
	for (size_t i=0;i<matrixvec[0].toVectorPtr()->size();i++) {
		double r_e = 0.0;
		for (size_t j=0;j<vectorvec.size();j++) {
			if (matrixvec[j].type() != ValueType::VECTOR ||
					matrixvec[j].toVectorPtr()[i].type() != ValueType::NUMBER ||
					vectorvec[j].type() != ValueType::NUMBER) {
				return {};
			}
			r_e += vectorvec[j].toDouble() * matrixvec[j].toVectorPtr()[i].toDouble();
		}
		dstv->push_back(Value(r_e));
	}
	return Value(dstv);
}

Value Value::operator*(const Value &v) const
{
	if (this->type() == ValueType::NUMBER && v.type() == ValueType::NUMBER) {
		return Value(this->toDouble() * v.toDouble());
	}
	else if (this->type() == ValueType::VECTOR && v.type() == ValueType::NUMBER) {
		return multvecnum(*this, v);
	}
	else if (this->type() == ValueType::NUMBER && v.type() == ValueType::VECTOR) {
		return multvecnum(v, *this);
	}
	else if (this->type() == ValueType::VECTOR && v.type() == ValueType::VECTOR) {
		const auto &vec1 = *this->toVectorPtr();
		const auto &vec2 = *v.toVectorPtr();
		if (vec1.size() == 0 || vec2.size() == 0) return {};
		
		if (vec1[0].type() == ValueType::NUMBER && vec2[0].type() == ValueType::NUMBER &&
				vec1.size() == vec2.size()) {
			// Vector dot product.
			auto r = 0.0;
			for (size_t i=0;i<vec1.size();i++) {
				if (vec1[i].type() != ValueType::NUMBER || vec2[i].type() != ValueType::NUMBER) {
					return {};
				}
				r += (vec1[i].toDouble() * vec2[i].toDouble());
			}
			return Value(r);
		} else if (vec1[0].type() == ValueType::VECTOR && vec2[0].type() == ValueType::NUMBER &&
							 vec1[0].toVectorPtr()->size() == vec2.size()) {
			return multmatvec(vec1, vec2);
		} else if (vec1[0].type() == ValueType::NUMBER && vec2[0].type() == ValueType::VECTOR &&
							 vec1.size() == vec2.size()) {
			return multvecmat(vec1, vec2);
		} else if (vec1[0].type() == ValueType::VECTOR && vec2[0].type() == ValueType::VECTOR &&
							 vec1[0].toVectorPtr()->size() == vec2.size()) {
			// Matrix * Matrix
			VectorPtr dstv;
			for (const auto &srcrow : vec1) {
				const auto &srcrowvec = *srcrow.toVectorPtr();
				if (srcrowvec.size() != vec2.size()) return {};
				dstv->push_back(multvecmat(srcrowvec, vec2));
			}
			return Value(dstv);
		}
	}
	return Value();
}

Value Value::operator/(const Value &v) const
{
  if (this->type() == ValueType::NUMBER && v.type() == ValueType::NUMBER) {
    return Value(this->toDouble() / v.toDouble());
  }
  else if (this->type() == ValueType::VECTOR && v.type() == ValueType::NUMBER) {
    const auto &vec = *this->toVectorPtr();
    VectorPtr dstv;
    for (const auto &vecval : vec) {
      dstv->push_back(vecval / v);
    }
    return Value(dstv);
  }
  else if (this->type() == ValueType::NUMBER && v.type() == ValueType::VECTOR) {
    const auto &vec = *v.toVectorPtr();
    VectorPtr dstv;
    for (const auto &vecval : vec) {
      dstv->push_back(*this / vecval);
    }
    return Value(dstv);
  }
  return Value();
}

Value Value::operator%(const Value &v) const
{
  if (this->type() == ValueType::NUMBER && v.type() == ValueType::NUMBER) {
    return Value(fmod(boost::get<double>(this->value), boost::get<double>(v.value)));
  }
  return Value();
}

Value Value::operator-() const
{
  if (this->type() == ValueType::NUMBER) {
    return Value(-this->toDouble());
  }
  else if (this->type() == ValueType::VECTOR) {
    const auto &vec = *this->toVectorPtr();
    VectorPtr dstv;
    for (const auto &vecval : vec) {
      dstv->push_back(-vecval);
    }
    return Value(dstv);
  }
  return {};
}

/*
 * bracket operation [] detecting multi-byte unicode.
 * If the string is multi-byte unicode then the index will offset to the character (2 or 4 byte) and not to the byte.
 * A 'normal' string with byte chars are a subset of unicode and still work.
 */
class bracket_visitor : public boost::static_visitor<Value>
{
public:
	typedef Value result_type;
  Value operator()(const str_utf8_wrapper &str, const double &idx) const {

    const auto i = convert_to_uint32(idx);
    if (i < str.size()) {
			// Ensure character (not byte) index is inside the character/glyph array
			if (i < str.get_utf8_strlen())	{
				gchar utf8_of_cp[6] = ""; //A buffer for a single unicode character to be copied into
				auto ptr = g_utf8_offset_to_pointer(str.c_str(), i);
				if (ptr) {
					g_utf8_strncpy(utf8_of_cp, ptr, 1);
				}
				return Value(std::string(utf8_of_cp));
			}
    }
    return {};
  }

  Value operator()(const Value::VectorPtr &vec, const double &idx) const {
    const auto i = convert_to_uint32(idx);
    if (i < vec->size()) return vec[i].clone();
    return {};
  }

  Value operator()(const RangeType &range, const double &idx) const {
    const auto i = convert_to_uint32(idx);
    switch(i) {
    case 0: return Value(range.begin_val);
    case 1: return Value(range.step_val);
    case 2: return Value(range.end_val);
    }
    return {};
  }

  template <typename T, typename U> Value operator()(const T &, const U &) const {
    //    std::cout << "generic bracket_visitor\n";
    return {};
  }
};

Value Value::operator[](const Value &v) const
{
  return boost::apply_visitor(bracket_visitor(), this->value, v.value);
}

Value Value::operator[](size_t idx) const
{
  Value v{(double)idx};
  return boost::apply_visitor(bracket_visitor(), this->value, v.value);
}

void RangeType::normalize()
{
  if ((step_val>0) && (end_val < begin_val)) {
    std::swap(begin_val,end_val);
    printDeprecation("Using ranges of the form [begin:end] with begin value greater than the end value is deprecated.");
  }
}

uint32_t RangeType::numValues() const
{
  if (std::isnan(begin_val) || std::isnan(end_val) || std::isnan(step_val)) {
		return 0;
	}

  if (std::isinf(begin_val) || (std::isinf(end_val))) {
    return std::numeric_limits<uint32_t>::max();
  }

  if ((begin_val == end_val) || std::isinf(step_val)) {
    return 1;
  }

  if (step_val == 0) {
    return std::numeric_limits<uint32_t>::max();
  }

  double numvals;
  if (step_val < 0) {
    if (begin_val < end_val) {
      return 0;
    }
    numvals = (begin_val - end_val) / (-step_val) + 1;
  } else {
    if (begin_val > end_val) {
      return 0;
    }
    numvals = (end_val - begin_val) / step_val + 1;
  }

  return numvals;
}

RangeType::iterator::iterator(const RangeType &range, type_t type) : range(range), val(range.begin_val), type(type)
{
	update_type();
}

void RangeType::iterator::update_type()
{
	if (range.step_val == 0) {
		type = type_t::RANGE_TYPE_END;
	} else if (range.step_val < 0) {
		if (val < range.end_val) {
			type = type_t::RANGE_TYPE_END;
		}
	} else {
		if (val > range.end_val) {
			type = type_t::RANGE_TYPE_END;
		}
	}

	if (std::isnan(range.begin_val) || std::isnan(range.end_val) || std::isnan(range.step_val)) type = type_t::RANGE_TYPE_END;
}

RangeType::iterator::reference RangeType::iterator::operator*()
{
	return val;
}

RangeType::iterator::pointer RangeType::iterator::operator->()
{
	return &(operator*());
}

RangeType::iterator::self_type RangeType::iterator::operator++()
{
	val += range.step_val;
	update_type();
	return *this;
}

RangeType::iterator::self_type RangeType::iterator::operator++(int)
{
	self_type tmp(*this);
	operator++();
	return tmp;
}

bool RangeType::iterator::operator==(const self_type &other) const
{
	if (type == type_t::RANGE_TYPE_RUNNING) {
		return (type == other.type) && (val == other.val) && (range == other.range);
	} else {
		return (type == other.type) && (range == other.range);
	}
}

bool RangeType::iterator::operator!=(const self_type &other) const
{
	return !(*this == other);
}<|MERGE_RESOLUTION|>--- conflicted
+++ resolved
@@ -122,48 +122,10 @@
 
 inline void trimTrailingZeroes(char *buffer, const int pos) {
   char *decimal = strchr(buffer, '.');
-<<<<<<< HEAD
-  if (decimal) {
-    char *ptr = decimal;
-    while (*(++ptr) != '\0') {
-      char *zero = strchr(ptr, '0');
-      if (zero) {
-        ptr = zero;
-        char ch;
-        while ((ch = *(++ptr))) {
-          if (ch == DC_EXP) {
-            // found exponent character after all zeroes,
-            // move chunk from exponent to end of string to replace decimal
-            memmove((zero-1 == decimal) ? decimal : zero, ptr, &buffer[pos]-ptr+1);
-            return;
-          } else if (ch != '0') {
-            // found non-zero digit, start over looking for zeroes
-            break;
-          }
-        }
-        if (ch == '\0') {
-          // reached end of string with all zeroes
-          if (zero-1 == decimal) {
-            // first zero was immediately after decimal
-            *decimal = '\0'; // replace decimal with terminator
-            return;
-          } else {
-            // replace zero with terminator
-            *zero = '\0';
-            return;
-          }
-        }
-      } else {
-        // no zeroes after decimal
-        return;
-      }
-    }
-=======
   
   if (decimal){ 
       char *exppos = strchr(buffer, DC_EXP);
       trimTrailingZeroesHelper(buffer, pos, &buffer[pos], exppos, decimal, nullptr);
->>>>>>> fc91c81f
   }
 }
 
