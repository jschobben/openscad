#pragma once

#include <map>
#include <string>
#include <vector>
#include <unordered_map>
#include "value.h"
#include "Assignment.h"
#include "memory.h"

class Context
{
public:
	typedef std::vector<const Context*> Stack;

	Context(const Context *parent = nullptr);
	virtual ~Context();

	const Context *getParent() const { return this->parent; }
	virtual Value evaluate_function(const std::string &name, const class EvalContext *evalctx) const;
	virtual class AbstractNode *instantiate_module(const class ModuleInstantiation &inst, EvalContext *evalctx) const;

	void setVariables(const class EvalContext *evalctx, const AssignmentList &args, const AssignmentList &optargs={}, bool usermodule=false);

	void set_variable(const std::string &name, Value&& value);
	void set_constant(const std::string &name, Value&& value);

<<<<<<< HEAD
	// takes Values from other(temporary) Context and performs move into this Context
	void take_variables(Context &other);
	const Value& lookup_variable(const std::string &name, bool silent = false, const Location &loc=Location::NONE) const;
=======
	void apply_variables(const Context &other);
	void apply_config_variables(const Context &other);
	ValuePtr lookup_variable(const std::string &name, bool silent = false, const Location &loc=Location::NONE) const;
>>>>>>> fa3e6558
	double lookup_variable_with_default(const std::string &variable, const double &def, const Location &loc=Location::NONE) const;
	std::string lookup_variable_with_default(const std::string &variable, const std::string &def, const Location &loc=Location::NONE) const;

	bool has_local_variable(const std::string &name) const;

	void setDocumentPath(const std::string &path) { this->document_path = std::make_shared<std::string>(path); }
	const std::string &documentPath() const { return *this->document_path; }
	std::string getAbsolutePath(const std::string &filename) const;
        
public:

protected:
	const Context *parent;
	Stack *ctx_stack;

	typedef std::unordered_map<std::string, Value> ValueMap;
	ValueMap constants;
	ValueMap variables;
	ValueMap config_variables;

	std::shared_ptr<std::string> document_path;

public:
#ifdef DEBUG
	virtual std::string dump(const class AbstractModule *mod, const ModuleInstantiation *inst);
#endif
};<|MERGE_RESOLUTION|>--- conflicted
+++ resolved
@@ -25,15 +25,10 @@
 	void set_variable(const std::string &name, Value&& value);
 	void set_constant(const std::string &name, Value&& value);
 
-<<<<<<< HEAD
 	// takes Values from other(temporary) Context and performs move into this Context
 	void take_variables(Context &other);
+	void apply_config_variables(const Context &other);
 	const Value& lookup_variable(const std::string &name, bool silent = false, const Location &loc=Location::NONE) const;
-=======
-	void apply_variables(const Context &other);
-	void apply_config_variables(const Context &other);
-	ValuePtr lookup_variable(const std::string &name, bool silent = false, const Location &loc=Location::NONE) const;
->>>>>>> fa3e6558
 	double lookup_variable_with_default(const std::string &variable, const double &def, const Location &loc=Location::NONE) const;
 	std::string lookup_variable_with_default(const std::string &variable, const std::string &def, const Location &loc=Location::NONE) const;
 
