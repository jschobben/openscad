/*
 *  OpenSCAD (www.openscad.org)
 *  Copyright (C) 2009-2011 Clifford Wolf <clifford@clifford.at> and
 *                          Marius Kintel <marius@kintel.net>
 *
 *  This program is free software; you can redistribute it and/or modify
 *  it under the terms of the GNU General Public License as published by
 *  the Free Software Foundation; either version 2 of the License, or
 *  (at your option) any later version.
 *
 *  As a special exception, you have permission to link this program
 *  with the CGAL library and distribute executables, as long as you
 *  follow the requirements of the GNU GPL in regard to all of the
 *  software in the executable aside from CGAL.
 *
 *  This program is distributed in the hope that it will be useful,
 *  but WITHOUT ANY WARRANTY; without even the implied warranty of
 *  MERCHANTABILITY or FITNESS FOR A PARTICULAR PURPOSE.  See the
 *  GNU General Public License for more details.
 *
 *  You should have received a copy of the GNU General Public License
 *  along with this program; if not, write to the Free Software
 *  Foundation, Inc., 59 Temple Place, Suite 330, Boston, MA  02111-1307  USA
 *
 */

#include "openscad.h"
#include "comment.h"
#include "node.h"
#include "FileModule.h"
#include "ModuleInstantiation.h"
#include "builtincontext.h"
#include "value.h"
#include "export.h"
#include "builtin.h"
#include "printutils.h"
#include "handle_dep.h"
#include "feature.h"
#include "parsersettings.h"
#include "rendersettings.h"
#include "PlatformUtils.h"
#include "LibraryInfo.h"
#include "nodedumper.h"
#include "stackcheck.h"
#include "CocoaUtils.h"
#include "FontCache.h"
#include "OffscreenView.h"
#include "GeometryEvaluator.h"

#include"parameter/parameterset.h"
#include <string>
#include <vector>
#include <fstream>

#ifdef ENABLE_CGAL
#include "CGAL_Nef_polyhedron.h"
#include "cgalutils.h"
#endif

#include "csgnode.h"
#include "CSGTreeEvaluator.h"

#include "Camera.h"
#include <boost/algorithm/string.hpp>
#include <boost/algorithm/string/split.hpp>
#include <boost/algorithm/string/join.hpp>
#include <boost/range/adaptor/transformed.hpp>
#include <boost/program_options.hpp>
#include <boost/filesystem.hpp>

#ifdef __APPLE__
#include "AppleEvents.h"
  #ifdef OPENSCAD_UPDATER
    #include "SparkleAutoUpdater.h"
  #endif
#endif

#ifdef _MSC_VER
#define snprintf _snprintf
#endif

namespace po = boost::program_options;
namespace fs = boost::filesystem;
using std::string;
using std::vector;
using boost::lexical_cast;
using boost::bad_lexical_cast;
using boost::is_any_of;

std::string commandline_commands;
std::string currentdir;
static bool arg_info = false;
static std::string arg_colorscheme;


class Echostream : public std::ofstream
{
public:
	Echostream(const char * filename) : std::ofstream(filename) {
		set_output_handler( &Echostream::output, this );
	}
	static void output(const std::string &msg, void *userdata) {
		auto thisp = static_cast<Echostream*>(userdata);
		*thisp << msg << "\n";
	}
	~Echostream() {
		this->close();
	}
};

static void help(const char *arg0, const po::options_description &desc, bool failure = false)
{
	const fs::path progpath(arg0);
	PRINTB("Usage: %s [options] file.scad\n%s", progpath.filename().string() % STR(desc));
	exit(failure ? 1 : 0);
}

#define STRINGIFY(x) #x
#define TOSTRING(x) STRINGIFY(x)
static void version()
{
	PRINTB("OpenSCAD version %s", TOSTRING(OPENSCAD_VERSION));
	exit(0);
}

static int info()
{
	std::cout << LibraryInfo::info() << "\n\n";

	try {
		OffscreenView glview(512,512);
		std::cout << glview.getRendererInfo() << "\n";
	} catch (int error) {
		PRINTB("Can't create OpenGL OffscreenView. Code: %i. Exiting.\n", error);
		return 1;
	}

	return 0;
}

/**
 * Initialize gettext. This must be called after the application path was
 * determined so we can lookup the resource path for the language translation
 * files.
 */
void localization_init() {
	fs::path po_dir(PlatformUtils::resourcePath("locale"));
	std::string locale_path(po_dir.string());

	if (fs::is_directory(locale_path)) {
		setlocale(LC_ALL, "");
		bindtextdomain("openscad", locale_path.c_str());
		bind_textdomain_codeset("openscad", "UTF-8");
		textdomain("openscad");
	} else {
		PRINT("Could not initialize localization.");
	}
}

Camera get_camera(const po::variables_map &vm)
{
	Camera camera;

	if (vm.count("camera")) {
		vector<string> strs;
		vector<double> cam_parameters;
		boost::split(strs, vm["camera"].as<string>(), is_any_of(","));
		if (strs.size() == 6 || strs.size() == 7) {
			try {
				for (const auto &s : strs) cam_parameters.push_back(lexical_cast<double>(s));
				camera.setup(cam_parameters);
			}
			catch (bad_lexical_cast &) {
				PRINT("Camera setup requires numbers as parameters");
			}
		} else {
			PRINT("Camera setup requires either 7 numbers for Gimbal Camera");
			PRINT("or 6 numbers for Vector Camera");
			exit(1);
		}
	}
	else {
		camera.viewall = true;
		camera.autocenter = true;
	}

	if (vm.count("viewall")) {
		camera.viewall = true;
	}

	if (vm.count("autocenter")) {
		camera.autocenter = true;
	}

	if (vm.count("projection")) {
		auto proj = vm["projection"].as<string>();
		if (proj == "o" || proj == "ortho" || proj == "orthogonal") {
			camera.projection = Camera::ProjectionType::ORTHOGONAL;
		}
		else if (proj=="p" || proj=="perspective") {
			camera.projection = Camera::ProjectionType::PERSPECTIVE;
		}
		else {
			PRINT("projection needs to be 'o' or 'p' for ortho or perspective\n");
			exit(1);
		}
	}

	auto w = RenderSettings::inst()->img_width;
	auto h = RenderSettings::inst()->img_height;
	if (vm.count("imgsize")) {
		vector<string> strs;
		boost::split(strs, vm["imgsize"].as<string>(), is_any_of(","));
		if ( strs.size() != 2 ) {
			PRINT("Need 2 numbers for imgsize");
			exit(1);
		} else {
			try {
				w = lexical_cast<int>(strs[0]);
				h = lexical_cast<int>(strs[1]);
			}
			catch (bad_lexical_cast &) {
				PRINT("Need 2 numbers for imgsize");
			}
		}
	}
	camera.pixel_width = w;
	camera.pixel_height = h;

	return camera;
}

#ifndef OPENSCAD_NOGUI
#include "QSettingsCached.h"
#define OPENSCAD_QTGUI 1
#endif
static bool checkAndExport(shared_ptr<const Geometry> root_geom, unsigned nd,
													 FileFormat format, const char *filename)
{
	if (root_geom->getDimension() != nd) {
		PRINTB("Current top level object is not a %dD object.", nd);
		return false;
	}
	if (root_geom->isEmpty()) {
		PRINT("Current top level object is empty.");
		return false;
	}
	exportFileByName(root_geom, format, filename, filename);
	return true;
}

void set_render_color_scheme(const std::string color_scheme, const bool exit_if_not_found)
{
	if (color_scheme.empty()) {
		return;
	}

	if (ColorMap::inst()->findColorScheme(color_scheme)) {
		RenderSettings::inst()->colorscheme = color_scheme;
		return;
	}

	if (exit_if_not_found) {
		PRINTB("Unknown color scheme '%s'. Valid schemes:", color_scheme);
		PRINT(boost::join(ColorMap::inst()->colorSchemeNames(), "\n"));
		exit(1);
	} else {
		PRINTB("Unknown color scheme '%s', using default '%s'.", arg_colorscheme % ColorMap::inst()->defaultColorSchemeName());
	}
}

int cmdline(const char *deps_output_file, const std::string &filename, const char *output_file, const fs::path &original_path, const std::string &parameterFile, const std::string &setName, const ViewOptions& viewOptions, Camera camera, const char *export_format)
{
	Tree tree;
	boost::filesystem::path doc(filename);
	tree.setDocumentPath(doc.remove_filename().string());
#ifdef ENABLE_CGAL
	GeometryEvaluator geomevaluator(tree);
#endif

	ExportFileFormatOptions exportFileFormatOptions;
	FileFormat curFormat;
	std::string extsn;
	std::string output_file_str = output_file;
	const char *new_output_file = nullptr;
	
	if(export_format) {
		PRINT("Using extension of --export-format option");
		extsn = export_format;
	}
	else { 
		auto suffix = fs::path(output_file_str).extension().generic_string();
		suffix = suffix.substr(1);
		boost::algorithm::to_lower(suffix);
		if(exportFileFormatOptions.exportFileFormats.find(suffix) != exportFileFormatOptions.exportFileFormats.end()) {
			extsn = suffix;
		}
	}

	if(extsn.empty()) {
		PRINTB("Unknown suffix for output file %s\n", output_file_str.c_str());
		return 1;
	}
	
	curFormat = exportFileFormatOptions.exportFileFormats.at(extsn);
	std::string filename_str = fs::path(output_file_str).replace_extension(extsn).generic_string();
	new_output_file = filename_str.c_str();

	set_render_color_scheme(arg_colorscheme, true);

	// Top context - this context only holds builtins
	BuiltinContext top_ctx;
<<<<<<< HEAD
	const bool preview = png_output_file ? (viewOptions.renderer == RenderType::OPENCSG || viewOptions.renderer == RenderType::THROWNTOGETHER) : false;
	top_ctx.set_variable("$preview", Value(preview));
=======
	const bool preview = curFormat == FileFormat::PNG ? (viewOptions.renderer == RenderType::OPENCSG || viewOptions.renderer == RenderType::THROWNTOGETHER) : false;
	top_ctx.set_variable("$preview", ValuePtr(preview));
>>>>>>> 998939fd
#ifdef DEBUG
	PRINTDB("BuiltinContext:\n%s", top_ctx.dump(nullptr, nullptr));
#endif
	shared_ptr<Echostream> echostream;
	if (curFormat == FileFormat::ECHO) {
		echostream.reset(new Echostream(new_output_file));
	}

	FileModule *root_module;
	ModuleInstantiation root_inst("group");
	AbstractNode *root_node;
	AbstractNode *absolute_root_node;
	shared_ptr<const Geometry> root_geom;

	handle_dep(filename);

	std::ifstream ifs(filename.c_str());
	if (!ifs.is_open()) {
		PRINTB("Can't open input file '%s'!\n", filename.c_str());
		return 1;
	}
	std::string text((std::istreambuf_iterator<char>(ifs)), std::istreambuf_iterator<char>());
	text += "\n\x03\n" + commandline_commands;
	if (!parse(root_module, text, filename, filename, false)) {
		delete root_module;  // parse failed
		root_module = nullptr;
	}
	if (!root_module) {
		PRINTB("Can't parse file '%s'!\n", filename.c_str());
		return 1;
	}

	// add parameter to AST
	CommentParser::collectParameters(text.c_str(), root_module);
	if (!parameterFile.empty() && !setName.empty()) {
		ParameterSet param;
		param.readParameterSet(parameterFile);
		param.applyParameterSet(root_module, setName);
	}
    
	root_module->handleDependencies();

	auto fpath = fs::absolute(fs::path(filename));
	auto fparent = fpath.parent_path();
	fs::current_path(fparent);
	top_ctx.setDocumentPath(fparent.string());

	AbstractNode::resetIndexCounter();
	absolute_root_node = root_module->instantiate(&top_ctx, &root_inst, nullptr);

	// Do we have an explicit root node (! modifier)?
	if (!(root_node = find_root_tag(absolute_root_node))) {
		root_node = absolute_root_node;
	}
	tree.setRoot(root_node);

	if (deps_output_file) {
		fs::current_path(original_path);
		std::string deps_out(deps_output_file);
		std::string geom_out(output_file);
		int result = write_deps(deps_out, geom_out);
		if (!result) {
			PRINT("error writing deps");
			return 1;
		}
	}

	if (curFormat == FileFormat::CSG) {
		fs::current_path(original_path);
		std::ofstream fstream(new_output_file);
		if (!fstream.is_open()) {
			PRINTB("Can't open file \"%s\" for export", new_output_file);
		}
		else {
			fs::current_path(fparent); // Force exported filenames to be relative to document path
			fstream << tree.getString(*root_node, "\t") << "\n";
			fstream.close();
		}
	}
	else if (curFormat == FileFormat::AST) {
		fs::current_path(original_path);
		std::ofstream fstream(new_output_file);
		if (!fstream.is_open()) {
			PRINTB("Can't open file \"%s\" for export", new_output_file);
		}
		else {
			fs::current_path(fparent); // Force exported filenames to be relative to document path
			fstream << root_module->dump("");
			fstream.close();
		}
	}
	else if (curFormat == FileFormat::TERM) {
		CSGTreeEvaluator csgRenderer(tree);
		auto root_raw_term = csgRenderer.buildCSGTree(*root_node);

		fs::current_path(original_path);
		std::ofstream fstream(new_output_file);
		if (!fstream.is_open()) {
			PRINTB("Can't open file \"%s\" for export", new_output_file);
		}
		else {
			if (!root_raw_term)
				fstream << "No top-level CSG object\n";
			else {
				fstream << root_raw_term->dump() << "\n";
			}
			fstream.close();
		}
	}
	else {
#ifdef ENABLE_CGAL
		if ((curFormat == FileFormat::ECHO || curFormat == FileFormat::PNG) && (viewOptions.renderer == RenderType::OPENCSG || viewOptions.renderer == RenderType::THROWNTOGETHER)) {
			// echo or OpenCSG png -> don't necessarily need geometry evaluation
		} else {
			// Force creation of CGAL objects (for testing)
			root_geom = geomevaluator.evaluateGeometry(*tree.root(), true);
			if (!root_geom) root_geom.reset(new CGAL_Nef_polyhedron());
			if (viewOptions.renderer == RenderType::CGAL && root_geom->getDimension() == 3) {
				auto N = dynamic_cast<const CGAL_Nef_polyhedron*>(root_geom.get());
				if (!N) {
					N = CGALUtils::createNefPolyhedronFromGeometry(*root_geom);
					root_geom.reset(N);
					PRINT("Converted to Nef polyhedron");
				}
			}
		}

		fs::current_path(original_path);

		if(curFormat == FileFormat::STL ||
			curFormat == FileFormat::OFF ||
			curFormat == FileFormat::AMF ||
			curFormat == FileFormat::_3MF ||
			curFormat == FileFormat::NEFDBG ||
			curFormat == FileFormat::NEF3 )
		{
			if(!checkAndExport(root_geom, 3, curFormat, new_output_file)) {
				return 1;
			}
		}

		if(curFormat == FileFormat::DXF || curFormat == FileFormat::SVG) {
			if (!checkAndExport(root_geom, 2, curFormat, new_output_file)) {
				return 1;
			}
		}

		if (curFormat == FileFormat::PNG) {
			auto success = true;
			std::ofstream fstream(new_output_file,std::ios::out|std::ios::binary);
			if (!fstream.is_open()) {
				PRINTB("Can't open file \"%s\" for export", new_output_file);
				success = false;
			}
			else {
				if (viewOptions.renderer == RenderType::CGAL || viewOptions.renderer == RenderType::GEOMETRY) {
					success = export_png(root_geom, viewOptions, camera, fstream);
				} else {
					success = export_preview_png(tree, viewOptions, camera, fstream);
				}
				fstream.close();
			}
			return success ? 0 : 1;
		}

#else
		PRINT("OpenSCAD has been compiled without CGAL support!\n");
		return 1;
#endif
	}
	delete root_node;
	return 0;
}

#ifdef OPENSCAD_QTGUI
#include <QtPlugin>
#if defined(__MINGW64__) || defined(__MINGW32__) || defined(_MSCVER)
#if QT_VERSION < 0x050000
Q_IMPORT_PLUGIN(qtaccessiblewidgets)
#endif // QT_VERSION
#endif // MINGW64/MINGW32/MSCVER
#include "MainWindow.h"
#include "OpenSCADApp.h"
#include "launchingscreen.h"
#include "QSettingsCached.h"
#include "input/InputDriverManager.h"
#ifdef ENABLE_HIDAPI
#include "input/HidApiInputDriver.h"
#endif
#ifdef ENABLE_SPNAV
#include "input/SpaceNavInputDriver.h"
#endif
#ifdef ENABLE_JOYSTICK
#include "input/JoystickInputDriver.h"
#endif
#ifdef ENABLE_DBUS
#include "input/DBusInputDriver.h"
#endif
#ifdef ENABLE_QGAMEPAD
#include "input/QGamepadInputDriver.h"
#endif
#include <QString>
#include <QDir>
#include <QFileInfo>
#include <QMetaType>
#include <QTextCodec>
#include <QProgressDialog>
#include <QFutureWatcher>
#include <QtConcurrentRun>
#include "settings.h"

Q_DECLARE_METATYPE(shared_ptr<const Geometry>);

// Only if "fileName" is not absolute, prepend the "absoluteBase".
static QString assemblePath(const fs::path& absoluteBaseDir,
                            const string& fileName) {
  if (fileName.empty()) return "";
  auto qsDir = QString::fromLocal8Bit(absoluteBaseDir.generic_string().c_str());
  auto qsFile = QString::fromLocal8Bit(fileName.c_str());
  // if qsfile is absolute, dir is ignored. (see documentation of QFileInfo)
  QFileInfo info(qsDir, qsFile);
  return info.absoluteFilePath();
}

bool QtUseGUI()
{
#ifdef Q_OS_X11
	// see <http://qt.nokia.com/doc/4.5/qapplication.html#QApplication-2>:
	// On X11, the window system is initialized if GUIenabled is true. If GUIenabled
	// is false, the application does not connect to the X server. On Windows and
	// Macintosh, currently the window system is always initialized, regardless of the
	// value of GUIenabled. This may change in future versions of Qt.
	bool useGUI = getenv("DISPLAY") != 0;
#else
	bool useGUI = true;
#endif
	return useGUI;
}

void dialogThreadFunc(FontCacheInitializer *initializer)
{
	 initializer->run();
}

void dialogInitHandler(FontCacheInitializer *initializer, void *)
{
	QFutureWatcher<void> futureWatcher;
	QObject::connect(&futureWatcher, SIGNAL(finished()), scadApp, SLOT(hideFontCacheDialog()));

	auto future = QtConcurrent::run(boost::bind(dialogThreadFunc, initializer));
	futureWatcher.setFuture(future);

	// We don't always get the started() signal, so we start manually
	QMetaObject::invokeMethod(scadApp, "showFontCacheDialog");

	// Block, in case we're in a separate thread, or the dialog was closed by the user
	futureWatcher.waitForFinished();

	// We don't always receive the finished signal. We still need the signal to break
	// out of the exec() though.
	QMetaObject::invokeMethod(scadApp, "hideFontCacheDialog");
}

#ifdef Q_OS_WIN
void registerDefaultIcon(QString applicationFilePath) {
	// Not using cached instance here, so this needs to be in a
	// separate scope to ensure the QSettings instance is released
	// directly after use.
	QSettings reg_setting(QLatin1String("HKEY_CURRENT_USER"), QSettings::NativeFormat);
	auto appPath = QDir::toNativeSeparators(applicationFilePath + QLatin1String(",1"));
	reg_setting.setValue(QLatin1String("Software/Classes/OpenSCAD_File/DefaultIcon/Default"),QVariant(appPath));
}
#else
void registerDefaultIcon(QString) { }
#endif

int gui(vector<string> &inputFiles, const fs::path &original_path, int argc, char ** argv)
{
	OpenSCADApp app(argc, argv);
	// remove ugly frames in the QStatusBar when using additional widgets
	app.setStyleSheet("QStatusBar::item { border: 0px solid black; }");

	// set up groups for QSettings
	QCoreApplication::setOrganizationName("OpenSCAD");
	QCoreApplication::setOrganizationDomain("openscad.org");
	QCoreApplication::setApplicationName("OpenSCAD");
	QCoreApplication::setApplicationVersion(TOSTRING(OPENSCAD_VERSION));
#if QT_VERSION >= QT_VERSION_CHECK(5, 0, 0)
	QGuiApplication::setApplicationDisplayName("OpenSCAD");
	QCoreApplication::setAttribute(Qt::AA_UseHighDpiPixmaps);
#else
	QTextCodec::setCodecForCStrings(QTextCodec::codecForName("UTF-8"));
#endif
#ifdef OPENSCAD_SNAPSHOT
	app.setWindowIcon(QIcon(":/icons/openscad-nightly.png"));
#else
	app.setWindowIcon(QIcon(":/icons/openscad.png"));
#endif

	// Other global settings
	qRegisterMetaType<shared_ptr<const Geometry>>();

	FontCache::registerProgressHandler(dialogInitHandler);

	parser_init();

	QSettingsCached settings;
	if (settings.value("advanced/localization", true).toBool()) {
		localization_init();
	}

#ifdef Q_OS_MAC
	installAppleEventHandlers();
#endif

        registerDefaultIcon(app.applicationFilePath());

#ifdef OPENSCAD_UPDATER
	AutoUpdater *updater = new SparkleAutoUpdater;
	AutoUpdater::setUpdater(updater);
	if (updater->automaticallyChecksForUpdates()) updater->checkForUpdates();
	updater->init();
#endif

#ifndef USE_QOPENGLWIDGET
	// This workaround appears to only be needed when QGLWidget is used QOpenGLWidget
	// available in Qt 5.4 is much better.
	QGLFormat fmt;
#if 0 /*** disabled by clifford wolf: adds rendering artefacts with OpenCSG ***/
	// turn on anti-aliasing
	fmt.setSampleBuffers(true);
	fmt.setSamples(4);
#endif
	// The default SwapInterval causes very bad interactive behavior as
	// waiting for the buffer swap seems to block mouse events. So the
	// effect is that we can process mouse events at the frequency of
	// the screen retrace interval causing them to queue up.
	// (see https://bugreports.qt-project.org/browse/QTBUG-39370
	fmt.setSwapInterval(0);
	QGLFormat::setDefaultFormat(fmt);
#endif

	set_render_color_scheme(arg_colorscheme, false);
	auto noInputFiles = false;

	if (!inputFiles.size()) {
		noInputFiles = true;
		inputFiles.push_back("");
	}

	auto showOnStartup = settings.value("launcher/showOnStartup");
	if (noInputFiles && (showOnStartup.isNull() || showOnStartup.toBool())) {
		auto launcher = new LaunchingScreen();
		auto dialogResult = launcher->exec();
		if (dialogResult == QDialog::Accepted) {
			auto files = launcher->selectedFiles();
			// If nothing is selected in the launching screen, leave
			// the "" dummy in inputFiles to open an empty MainWindow.
			if (!files.empty()) {
				inputFiles.clear();
				for (const auto &f : files) {
					inputFiles.push_back(f.toStdString());
				}
			}
			delete launcher;
		} else {
			return 0;
		}
	}

	auto isMdi = settings.value("advanced/mdi", true).toBool();
	if (isMdi) {
		for(const auto &infile : inputFiles) {
		   new MainWindow(assemblePath(original_path, infile));
	    }
	} else {
	   new MainWindow(assemblePath(original_path, inputFiles[0]));
	}
	app.connect(&app, SIGNAL(lastWindowClosed()), &app, SLOT(releaseQSettingsCached()));
	app.connect(&app, SIGNAL(lastWindowClosed()), &app, SLOT(quit()));

	auto *s = Settings::Settings::inst();
#ifdef ENABLE_HIDAPI
	if(s->get(Settings::Settings::inputEnableDriverHIDAPI).toBool()){
		auto hidApi = new HidApiInputDriver();
		InputDriverManager::instance()->registerDriver(hidApi);
	}
#endif
#ifdef ENABLE_SPNAV
	if(s->get(Settings::Settings::inputEnableDriverSPNAV).toBool()){
		auto spaceNavDriver = new SpaceNavInputDriver();
		bool spaceNavDominantAxisOnly = s->get(Settings::Settings::inputEnableDriverHIDAPI).toBool();
		spaceNavDriver->setDominantAxisOnly(spaceNavDominantAxisOnly);
		InputDriverManager::instance()->registerDriver(spaceNavDriver);
	}
#endif
#ifdef ENABLE_JOYSTICK
	if(s->get(Settings::Settings::inputEnableDriverJOYSTICK).toBool()){
		std::string nr = s->get(Settings::Settings::joystickNr).toString();
		auto joyDriver = new JoystickInputDriver();
		joyDriver->setJoystickNr(nr);
		InputDriverManager::instance()->registerDriver(joyDriver);
	}
#endif
#ifdef ENABLE_QGAMEPAD
	if(s->get(Settings::Settings::inputEnableDriverQGAMEPAD).toBool()){
		auto qGamepadDriver = new QGamepadInputDriver();
		InputDriverManager::instance()->registerDriver(qGamepadDriver);
	}
#endif
#ifdef ENABLE_DBUS
	if (Feature::ExperimentalInputDriverDBus.is_enabled()) {
		if(s->get(Settings::Settings::inputEnableDriverDBUS).toBool()){
			auto dBusDriver =new DBusInputDriver();
			InputDriverManager::instance()->registerDriver(dBusDriver);
		}
	}
#endif

	InputDriverManager::instance()->init();
	int rc = app.exec();
	for (auto &mainw : scadApp->windowManager.getWindows()) delete mainw;
	return rc;
}
#else // OPENSCAD_QTGUI
bool QtUseGUI() { return false; }
int gui(const vector<string> &inputFiles, const fs::path &original_path, int argc, char ** argv)
{
	PRINT("Error: compiled without QT, but trying to run GUI\n");
	return 1;
}
#endif // OPENSCAD_QTGUI

#if defined(Q_OS_MACX)
std::pair<string, string> customSyntax(const string& s)
{
	if (s.find("-psn_") == 0)
		return {"psn", s.substr(5)};
#else
std::pair<string, string> customSyntax(const string&)
{
#endif

	return {};
}
/*!
	This makes boost::program_option parse comma-separated values
 */
struct CommaSeparatedVector
{
	std::vector<std::string> values;

	friend std::istream &operator>>(std::istream &in, CommaSeparatedVector &value) {
		std::string token;
		in >> token;
		boost::split(value.values, token, boost::is_any_of(","));
		return in;
	}
};

template <class Seq, typename ToString>
std::string join(const Seq &seq, const std::string &sep, const ToString &toString)
{
    return boost::algorithm::join(boost::adaptors::transform(seq, toString), sep);
}

bool flagConvert(std::string str){
	if(str =="1" || boost::iequals(str, "on") || boost::iequals(str, "true")) {
		return true;
	}
	if(str =="0" || boost::iequals(str, "off") || boost::iequals(str, "false")) {
		return false;
	}
	throw std::runtime_error("");
	return false;
}

int main(int argc, char **argv)
{
	int rc = 0;
	StackCheck::inst();

#ifdef OPENSCAD_QTGUI
	{   // Need a dummy app instance to get the application path but it needs to be destroyed before the GUI is launched.
		QCoreApplication app(argc, argv);
		PlatformUtils::registerApplicationPath(app.applicationDirPath().toLocal8Bit().constData());
	}
#else
	PlatformUtils::registerApplicationPath(fs::absolute(boost::filesystem::path(argv[0]).parent_path()).generic_string());
#endif
	
#ifdef Q_OS_MAC
	bool isGuiLaunched = getenv("GUI_LAUNCHED") != nullptr;
	if (isGuiLaunched) set_output_handler(CocoaUtils::nslog, nullptr);
#else
	PlatformUtils::ensureStdIO();
#endif

#ifdef ENABLE_CGAL
	// Causes CGAL errors to abort directly instead of throwing exceptions
	// (which we don't catch). This gives us stack traces without rerunning in gdb.
	CGAL::set_error_behaviour(CGAL::ABORT);
#endif
	Builtins::instance()->initialize();

	auto original_path = fs::current_path();

	const char *output_file = nullptr;
	const char *deps_output_file = nullptr;
	const char *export_format = nullptr;
	
	ViewOptions viewOptions{};
	po::options_description desc("Allowed options");
	desc.add_options()
		("export-format", po::value<string>(), "format of exported scad file, arg can be any of file extension in -o option. It overrides the file extension in -o option\n")
		("o,o", po::value<string>(), "output specified file instead of running the GUI, the file extension specifies the type: stl, off, amf, 3mf, csg, dxf, svg, png, echo, ast, term, nef3, nefdbg\n")
		("D,D", po::value<vector<string>>(), "var=val -pre-define variables")
		("p,p", po::value<string>(), "customizer parameter file")
		("P,P", po::value<string>(), "customizer parameter set")
#ifdef ENABLE_EXPERIMENTAL
		("enable", po::value<vector<string>>(), ("enable experimental features: " +
		                                          join(boost::make_iterator_range(Feature::begin(), Feature::end()), " | ",
		                                               [](const Feature *feature) {
		                                                   return feature->get_name();
		                                               }) +
		                                          "\n").c_str())
#endif
		("help,h", "print this help message and exit")
		("version,v", "print the version")
		("info", "print information about the build process\n")

		("camera", po::value<string>(), "camera parameters when exporting png: =translate_x,y,z,rot_x,y,z,dist or =eye_x,y,z,center_x,y,z")
		("autocenter", "adjust camera to look at object's center")
		("viewall", "adjust camera to fit object")
		("imgsize", po::value<string>(), "=width,height of exported png")
		("render", po::value<string>()->implicit_value(""), "for full geometry evaluation when exporting png")
		("preview", po::value<string>()->implicit_value(""), "[=throwntogether] -for ThrownTogether preview png")
		("view", po::value<CommaSeparatedVector>(), ("=view options: " + boost::join(viewOptions.names(), " | ")).c_str())
		("projection", po::value<string>(), "=(o)rtho or (p)erspective when exporting png")
		("csglimit", po::value<unsigned int>(), "=n -stop rendering at n CSG elements when exporting png")
		("colorscheme", po::value<string>(), ("=colorscheme: " +
		                                      join(ColorMap::inst()->colorSchemeNames(), " | ",
		                                           [](const std::string& colorScheme) {
		                                               return (colorScheme == ColorMap::inst()->defaultColorSchemeName() ? "*" : "") + colorScheme;
		                                           }) +
		                                      "\n").c_str())
		("d,d", po::value<string>(), "deps_file -generate a dependency file for make")
		("m,m", po::value<string>(), "make_cmd -runs make_cmd file if file is missing")
		("quiet,q", "quiet mode (don't print anything *except* errors)")
		("hardwarnings", "Stop on the first warning")
		("check-parameters", po::value<string>(), "=true/false, configure the parameter check for user modules and functions")
		("check-parameter-ranges", po::value<string>(), "=true/false, configure the parameter range check for builtin modules")
		("debug", po::value<string>(), "special debug info")
		("s,s", po::value<string>(), "stl_file deprecated, use -o")
		("x,x", po::value<string>(), "dxf_file deprecated, use -o")
		;

	po::options_description hidden("Hidden options");
	hidden.add_options()
#ifdef Q_OS_MACX
		("psn", po::value<string>(), "process serial number")
#endif
		("input-file", po::value< vector<string>>(), "input file");

	po::positional_options_description p;
	p.add("input-file", -1);

	po::options_description all_options;
	all_options.add(desc).add(hidden);

	po::variables_map vm;
	try {
		po::store(po::command_line_parser(argc, argv).options(all_options).positional(p).extra_parser(customSyntax).run(), vm);
	}
	catch(const std::exception &e) { // Catches e.g. unknown options
		PRINTB("%s\n", e.what());
		help(argv[0], desc, true);
	}

	OpenSCAD::debug = "";
	if (vm.count("debug")) {
		OpenSCAD::debug = vm["debug"].as<string>();
		PRINTB("Debug on. --debug=%s",OpenSCAD::debug);
	}
	if (vm.count("quiet")) {
		OpenSCAD::quiet = true;
	}

	if (vm.count("hardwarnings")) {
		OpenSCAD::hardwarnings = true;
	}
	
	std::map<std::string, bool*> flags;
	flags.insert(std::make_pair("check-parameters",&OpenSCAD::parameterCheck));
	flags.insert(std::make_pair("check-parameter-ranges",&OpenSCAD::rangeCheck));
	for(auto flag : flags) {
		std::string name = flag.first;
		if(vm.count(name)){
			std::string opt = vm[name].as<string>();
			try {
				(*(flag.second) = flagConvert(opt));
			} catch ( const std::runtime_error &e ) {
				PRINTB("Could not parse '--%s %s' as flag", name % opt);
			}
		}
	}
	
	if (vm.count("help")) help(argv[0], desc);
	if (vm.count("version")) version();
	if (vm.count("info")) arg_info = true;

	if (vm.count("preview")) {
		if (vm["preview"].as<string>() == "throwntogether")
			viewOptions.renderer = RenderType::THROWNTOGETHER;
	}
	else if (vm.count("render")) {
		if (vm["render"].as<string>() == "cgal") viewOptions.renderer = RenderType::CGAL;
		else viewOptions.renderer = RenderType::GEOMETRY;
	}

	viewOptions.previewer = (viewOptions.renderer == RenderType::THROWNTOGETHER) ? Previewer::THROWNTOGETHER : Previewer::OPENCSG;
	if (vm.count("view")) {
		const auto &viewOptionValues = vm["view"].as<CommaSeparatedVector>();

		for (const auto &option : viewOptionValues.values) {
			try {
				viewOptions[option] = true;
			} catch (const std::out_of_range &e) {
				PRINTB("Unknown --view option '%s' ignored. Use -h to list available options.", option);
			}
		}
	}

	if (vm.count("csglimit")) {
		RenderSettings::inst()->openCSGTermLimit = vm["csglimit"].as<unsigned int>();
	}

	if (vm.count("o")) {
		// FIXME: Allow for multiple output files?
		if (output_file) help(argv[0], desc, true);
		output_file = vm["o"].as<string>().c_str();
	}
	if (vm.count("s")) {
		printDeprecation("The -s option is deprecated. Use -o instead.\n");
		if (output_file) help(argv[0], desc, true);
		output_file = vm["s"].as<string>().c_str();
	}
	if (vm.count("x")) {
		printDeprecation("The -x option is deprecated. Use -o instead.\n");
		if (output_file) help(argv[0], desc, true);
		output_file = vm["x"].as<string>().c_str();
	}
	if (vm.count("d")) {
		if (deps_output_file) help(argv[0], desc, true);
		deps_output_file = vm["d"].as<string>().c_str();
	}
	if (vm.count("m")) {
		if (make_command) help(argv[0], desc, true);
		make_command = vm["m"].as<string>().c_str();
	}

	if (vm.count("D")) {
		for(const auto &cmd : vm["D"].as<vector<string>>()) {
			commandline_commands += cmd;
			commandline_commands += ";\n";
		}
	}
	if (vm.count("enable")) {
		for(const auto &feature : vm["enable"].as<vector<string>>()) {
			Feature::enable_feature(feature);
		}
	}

	string parameterFile;
	if (vm.count("p")) {
		if (!parameterFile.empty()) {
			help(argv[0], desc, true);
		}
		parameterFile = vm["p"].as<string>().c_str();
	}

	string parameterSet;
	if (vm.count("P")) {
		if (!parameterSet.empty()) {
			help(argv[0], desc, true);
		}
		parameterSet = vm["P"].as<string>().c_str();
	}
	
	vector<string> inputFiles;
	if (vm.count("input-file"))	{
		inputFiles = vm["input-file"].as<vector<string>>();
	}

	if (vm.count("colorscheme")) {
		arg_colorscheme = vm["colorscheme"].as<string>();
	}

	ExportFileFormatOptions exportFileFormatOptions;
    if(vm.count("export-format")) {
        auto tmp_format = vm["export-format"].as<string>();
        if(exportFileFormatOptions.exportFileFormats.find(tmp_format) != exportFileFormatOptions.exportFileFormats.end()) {
        	export_format = tmp_format.c_str();
        }
		else {
	        PRINTB("Unknown --export-format option '%s' ignored. Use -h to list available options.", tmp_format.c_str());
	    }
    }

	currentdir = fs::current_path().generic_string();

	Camera camera = get_camera(vm);

	auto cmdlinemode = false;
	if (output_file) { // cmd-line mode
		cmdlinemode = true;
		if (!inputFiles.size()) help(argv[0], desc, true);
	}

	if (arg_info || cmdlinemode) {
		if (inputFiles.size() > 1) help(argv[0], desc, true);
		try {
			parser_init();
			localization_init();
			if (arg_info) {
				rc = info();
			}
			else {
				rc = cmdline(deps_output_file, inputFiles[0], output_file, original_path, parameterFile, parameterSet, viewOptions, camera, export_format);
			}
		} catch (const HardWarningException &) {
			rc = 1;
		}
	}
	else if (QtUseGUI()) {
		if(vm.count("export-format")) {
			PRINT("Ignoring --export-format option");
		}
		rc = gui(inputFiles, original_path, argc, argv);
	}
	else {
		PRINT("Requested GUI mode but can't open display!\n");
		help(argv[0], desc, true);
	}

	Builtins::instance(true);

	return rc;
}<|MERGE_RESOLUTION|>--- conflicted
+++ resolved
@@ -310,13 +310,8 @@
 
 	// Top context - this context only holds builtins
 	BuiltinContext top_ctx;
-<<<<<<< HEAD
-	const bool preview = png_output_file ? (viewOptions.renderer == RenderType::OPENCSG || viewOptions.renderer == RenderType::THROWNTOGETHER) : false;
+	const bool preview = curFormat == FileFormat::PNG ? (viewOptions.renderer == RenderType::OPENCSG || viewOptions.renderer == RenderType::THROWNTOGETHER) : false;
 	top_ctx.set_variable("$preview", Value(preview));
-=======
-	const bool preview = curFormat == FileFormat::PNG ? (viewOptions.renderer == RenderType::OPENCSG || viewOptions.renderer == RenderType::THROWNTOGETHER) : false;
-	top_ctx.set_variable("$preview", ValuePtr(preview));
->>>>>>> 998939fd
 #ifdef DEBUG
 	PRINTDB("BuiltinContext:\n%s", top_ctx.dump(nullptr, nullptr));
 #endif
