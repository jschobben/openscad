/*
 *  OpenSCAD (www.openscad.org)
 *  Copyright (C) 2009-2011 Clifford Wolf <clifford@clifford.at> and
 *                          Marius Kintel <marius@kintel.net>
 *
 *  This program is free software; you can redistribute it and/or modify
 *  it under the terms of the GNU General Public License as published by
 *  the Free Software Foundation; either version 2 of the License, or
 *  (at your option) any later version.
 *
 *  As a special exception, you have permission to link this program
 *  with the CGAL library and distribute executables, as long as you
 *  follow the requirements of the GNU GPL in regard to all of the
 *  software in the executable aside from CGAL.
 *
 *  This program is distributed in the hope that it will be useful,
 *  but WITHOUT ANY WARRANTY; without even the implied warranty of
 *  MERCHANTABILITY or FITNESS FOR A PARTICULAR PURPOSE.  See the
 *  GNU General Public License for more details.
 *
 *  You should have received a copy of the GNU General Public License
 *  along with this program; if not, write to the Free Software
 *  Foundation, Inc., 59 Temple Place, Suite 330, Boston, MA  02111-1307  USA
 *
 */
 
#include "compiler_specific.h"
#include "context.h"
#include "evalcontext.h"
#include "expression.h"
#include "function.h"
#include "UserModule.h"
#include "ModuleInstantiation.h"
#include "builtin.h"
#include "printutils.h"
#include <boost/filesystem.hpp>
namespace fs = boost::filesystem;

// $children is not a config_variable. config_variables have dynamic scope, 
// meaning they are passed down the call chain implicitly.
// $children is simply misnamed and shouldn't have included the '$'.
static bool is_config_variable(const std::string &name)
{
	return name[0] == '$' && name != "$children";
}

/*!
	Initializes this context. Optionally initializes a context for an 
	external library. Note that if parent is null, a new stack will be
	created, and all children will share the root parent's stack.
*/
Context::Context(const Context *parent)
	: parent(parent)
{
	if (parent) {
		assert(parent->ctx_stack && "Parent context stack was null!");
		this->ctx_stack = parent->ctx_stack;
		this->document_path = parent->document_path;
	}
	else {
		this->ctx_stack = new Stack;
		this->document_path = std::make_shared<std::string>();
	}

	this->ctx_stack->push_back(this);
}

Context::~Context()
{
	assert(this->ctx_stack && "Context stack was null at destruction!");
	this->ctx_stack->pop_back();
	if (!parent) delete this->ctx_stack;
}

/*!
	Initialize context from a module argument list and a evaluation context
	which may pass variables which will be preferred over default values.
*/
void Context::setVariables(const EvalContext *evalctx, const AssignmentList &args, const AssignmentList &optargs, bool usermodule)
{
	// Set any default values
	for (const auto &arg : args) {
		set_variable(arg.name, arg.expr ? arg.expr->evaluate(this->parent) : Value());
	}
	
	if (evalctx) {
		auto assignments = evalctx->resolveArguments(args, optargs, usermodule && !OpenSCAD::parameterCheck);
		for (const auto &ass : assignments) {
			this->set_variable(ass.first, ass.second->evaluate(evalctx));
		}
	}
}

// sink for value takes &&
void Context::set_variable(const std::string &name, Value&& value)
{
	if (is_config_variable(name)) this->config_variables[name] = std::move(value);
	else this->variables[name] = std::move(value);
}

// sink for value takes &&
void Context::set_constant(const std::string &name, Value&& value)
{
	if (this->constants.find(name) != this->constants.end()) {
		PRINTB("WARNING: Attempt to modify constant '%s'.", name);
	}
	else {
		this->constants[name] = std::move(value);
	}
}

void Context::take_variables(Context &other)
{
	for (auto &var : other.variables) {
		set_variable(var.first, std::move(var.second));
	}
}

<<<<<<< HEAD
const Value& Context::lookup_variable(const std::string &name, bool silent, const Location &loc) const
=======
/*!
  Apply config variables of 'other' to this context, from the full context stack of 'other', bottom-up.
*/
void Context::apply_config_variables(const Context &other)
{
	if (&other == this) {
		// Anything in 'other' and its ancestors is already part of this context, no need to descend any further.
		return;
	}
	if (other.parent) {
		// Assign parent's variables first, since they might be overridden by a child
		apply_config_variables(*other.parent);
	}
	for (const auto &var : other.config_variables) {
		set_variable(var.first, var.second);
	}
}

ValuePtr Context::lookup_variable(const std::string &name, bool silent, const Location &loc) const
>>>>>>> fa3e6558
{
	if (!this->ctx_stack) {
		PRINT("ERROR: Context had null stack in lookup_variable()!!");
		return Value::undefined;
	}
	if (is_config_variable(name)) {
		for (int i = this->ctx_stack->size()-1; i >= 0; i--) {
			const auto &confvars = ctx_stack->at(i)->config_variables;
			if (confvars.find(name) != confvars.end()) {
				return confvars.find(name)->second;
			}
		}
		if (!silent) {
			PRINTB("WARNING: Ignoring unknown variable '%s', %s.", name % loc.toRelativeString(this->documentPath()));
		}
		return Value::undefined;
	}
	if (!this->parent && this->constants.find(name) != this->constants.end()) {
		return this->constants.find(name)->second;
	}
	if (this->variables.find(name) != this->variables.end()) {
		return this->variables.find(name)->second;
	}
	if (this->parent) {
		return this->parent->lookup_variable(name, silent, loc);
	}
	if (!silent) {
		PRINTB("WARNING: Ignoring unknown variable '%s', %s.", name % loc.toRelativeString(this->documentPath()));
	}
	return Value::undefined;
}


double Context::lookup_variable_with_default(const std::string &variable, const double &def, const Location &loc) const
{
	const Value& v = this->lookup_variable(variable, true, loc);
	return (v.type() == Value::ValueType::NUMBER) ? v.toDouble() : def;
}

std::string Context::lookup_variable_with_default(const std::string &variable, const std::string &def, const Location &loc) const
{
	const Value& v = this->lookup_variable(variable, true, loc);
	return (v.type() == Value::ValueType::STRING) ? v.toString() : def;
}

bool Context::has_local_variable(const std::string &name) const
{
	if (is_config_variable(name)) {
		return config_variables.find(name) != config_variables.end();
	}
	if (!parent && constants.find(name) != constants.end()) {
		return true;
	}
	return variables.find(name) != variables.end();
}

/**
 * This is separated because PRINTB uses quite a lot of stack space
 * and the methods using it evaluate_function() and instantiate_module()
 * are called often when recursive functions or modules are evaluated.
 * noinline prevents compiler optimization, as we here specifically
 * optimize for stack usage during normal operating, not runtime during
 * error handling.
 *
 * @param what what is ignored
 * @param name name of the ignored object
 * @param loc location of the function/module call
 * @param docPath document path of the root file, used to calculate the relative path
 */
static void NOINLINE print_ignore_warning(const char *what, const char *name, const Location &loc, const char *docPath){
	PRINTB("WARNING: Ignoring unknown %s '%s', %s.", what % name % loc.toRelativeString(docPath));
}
 
Value Context::evaluate_function(const std::string &name, const EvalContext *evalctx) const
{
	if (this->parent) return this->parent->evaluate_function(name, evalctx);
	print_ignore_warning("function", name.c_str(),evalctx->loc,this->documentPath().c_str());
	return Value();
}

AbstractNode *Context::instantiate_module(const ModuleInstantiation &inst, EvalContext *evalctx) const
{
	if (this->parent) return this->parent->instantiate_module(inst, evalctx);
	print_ignore_warning("module", inst.name().c_str(),evalctx->loc,this->documentPath().c_str());
	return nullptr;
}

/*!
	Returns the absolute path to the given filename, unless it's empty.
 */
std::string Context::getAbsolutePath(const std::string &filename) const
{
	if (!filename.empty() && !fs::path(filename).is_absolute()) {
		return fs::absolute(fs::path(*this->document_path) / filename).string();
	}
	else {
		return filename;
	}
}

#ifdef DEBUG
std::string Context::dump(const AbstractModule *mod, const ModuleInstantiation *inst)
{
	std::ostringstream s;
	if (inst) {
		s << boost::format("ModuleContext %p (%p) for %s inst (%p)\n") % this % this->parent % inst->name() % inst;
	}
	else {
		s << boost::format("Context: %p (%p)\n") % this % this->parent;
	}
	s << boost::format("  document path: %s\n") % *this->document_path;
	if (mod) {
		const UserModule *m = dynamic_cast<const UserModule*>(mod);
		if (m) {
			s << "  module args:";
			for(const auto &arg : m->definition_arguments) {
				s << boost::format("    %s = %s\n") % arg.name % variables[arg.name];
			}
		}
	}
	typedef std::pair<std::string, Value> ValueMapType;
	s << "  vars:\n";
	for(const auto &v : constants) {
		s << boost::format("    %s = %s\n") % v.first % v.second.toEchoString();
	}
	for(const auto &v : variables) {
		s << boost::format("    %s = %s\n") % v.first % v.second.toEchoString();
	}
	for(const auto &v : config_variables) {
		s << boost::format("    %s = %s\n") % v.first % v.second.toEchoString();
	}
	return s.str();
}
#endif
<|MERGE_RESOLUTION|>--- conflicted
+++ resolved
@@ -116,9 +116,6 @@
 	}
 }
 
-<<<<<<< HEAD
-const Value& Context::lookup_variable(const std::string &name, bool silent, const Location &loc) const
-=======
 /*!
   Apply config variables of 'other' to this context, from the full context stack of 'other', bottom-up.
 */
@@ -133,12 +130,11 @@
 		apply_config_variables(*other.parent);
 	}
 	for (const auto &var : other.config_variables) {
-		set_variable(var.first, var.second);
-	}
-}
-
-ValuePtr Context::lookup_variable(const std::string &name, bool silent, const Location &loc) const
->>>>>>> fa3e6558
+		set_variable(var.first, var.second.clone());
+	}
+}
+
+const Value& Context::lookup_variable(const std::string &name, bool silent, const Location &loc) const
 {
 	if (!this->ctx_stack) {
 		PRINT("ERROR: Context had null stack in lookup_variable()!!");
