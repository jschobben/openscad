--- conflicted
+++ resolved
@@ -377,27 +377,15 @@
 expr:
           TOK_TRUE
             {
-<<<<<<< HEAD
-              $$ = new Literal(Value(true), LOC(@$));
+              $$ = new Literal(Value(true), LOCD("literal", @$));
             }
         | TOK_FALSE
             {
-              $$ = new Literal(Value(false), LOC(@$));
+              $$ = new Literal(Value(false), LOCD("literal", @$));
             }
         | TOK_UNDEF
             {
-              $$ = new Literal(Value{}, LOC(@$));
-=======
-              $$ = new Literal(ValuePtr(true), LOCD("literal", @$));
-            }
-        | TOK_FALSE
-            {
-              $$ = new Literal(ValuePtr(false), LOCD("literal", @$));
-            }
-        | TOK_UNDEF
-            {
-              $$ = new Literal(ValuePtr::undefined, LOCD("literal", @$));
->>>>>>> fa3e6558
+              $$ = new Literal(Value{}, LOCD("literal", @$));
             }
         | TOK_ID
             {
@@ -411,20 +399,12 @@
             }
         | TOK_STRING
             {
-<<<<<<< HEAD
-              $$ = new Literal(Value(std::string($1)), LOC(@$));
-=======
-              $$ = new Literal(ValuePtr(std::string($1)), LOCD("string", @$));
->>>>>>> fa3e6558
+              $$ = new Literal(Value(std::string($1)), LOCD("string", @$));
               free($1);
             }
         | TOK_NUMBER
             {
-<<<<<<< HEAD
-              $$ = new Literal(Value($1), LOC(@$));
-=======
-              $$ = new Literal(ValuePtr($1), LOCD("literal", @$));
->>>>>>> fa3e6558
+              $$ = new Literal(Value($1), LOCD("literal", @$));
             }
         | '[' expr ':' expr ']'
             {
@@ -436,11 +416,7 @@
             }
         | '[' optional_commas ']'
             {
-<<<<<<< HEAD
-              $$ = new Literal(Value(Value::VectorPtr()), LOC(@$));
-=======
-              $$ = new Literal(ValuePtr(Value::VectorType()), LOCD("vector", @$));
->>>>>>> fa3e6558
+              $$ = new Literal(Value(Value::VectorPtr()), LOCD("vector", @$));
             }
         | '[' vector_expr optional_commas ']'
             {
