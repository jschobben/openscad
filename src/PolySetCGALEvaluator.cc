#include "PolySetCGALEvaluator.h"
#include "cgal.h"
#include "cgalutils.h"
#include "polyset.h"
#include "CGALEvaluator.h"
#include "projectionnode.h"
#include "linearextrudenode.h"
#include "rotateextrudenode.h"
#include "cgaladvnode.h"
#include "rendernode.h"
#include "dxfdata.h"
#include "dxftess.h"
#include "module.h"

#include "printutils.h"
#include "openscad.h" // get_fragments_from_r()
#include <boost/foreach.hpp>

// This object 'visits' the Nef Polyhedron 3d, extracting 2d information
// from it for the projection( cut = true ) command.
// http://www.cgal.org/Manual/latest/doc_html/cgal_manual/Nef_3/Chapter_main.html
class NefShellVisitor_for_cut {
public:
	std::stringstream out;
	CGAL_Nef_polyhedron2::Boundary boundary;
	shared_ptr<CGAL_Nef_polyhedron2> tmpnef;
	shared_ptr<CGAL_Nef_polyhedron2> nefpoly2d;
	NefShellVisitor_for_cut()
	{
		nefpoly2d.reset( new CGAL_Nef_polyhedron2() );
		boundary = CGAL_Nef_polyhedron2::INCLUDED;
	}
	std::string dump()
	{
		return out.str();
	}
	void visit( CGAL_Nef_polyhedron3::Vertex_const_handle ) {}
	void visit( CGAL_Nef_polyhedron3::Halfedge_const_handle ) {}
	void visit( CGAL_Nef_polyhedron3::SHalfedge_const_handle ) {}
	void visit( CGAL_Nef_polyhedron3::SHalfloop_const_handle ) {}
	void visit( CGAL_Nef_polyhedron3::SFace_const_handle ) {}
	void visit( CGAL_Nef_polyhedron3::Halffacet_const_handle hfacet ) {
		// This method is fed each 'half-facet' of the Nef_polyhedron3 that's been intersected
		// with the flat x-y plane. I.e. it's fed a bunch of flat 3d polygons with z==0 at all vertexes.
		// It is fed both the 'up' pointing half-facets and the 'down' pointing half-facets.
		// We only need one set of vertexes, so we skip all of the 'down' facets.
		//
		// The vertexes are recorded in lists called 'contours'. Those are 'joined' or 'intersected'
		// with the main result polyhedron, 'nefpoly2d', depending on whether it's a "hole" contour
		// or a "body" contour.
		CGAL::Direction_3<CGAL_Kernel3> up(0,0,1);
		CGAL::Plane_3<CGAL_Kernel3> plane = hfacet->plane();
		// out << " direction == up? " << ( plane.orthogonal_direction() == up ) << "\n";
		if ( plane.orthogonal_direction() != up ) {
			// out << "direction == down. skipping";
			return;
		}

		int numcontours = 0;
		CGAL_Nef_polyhedron2::Point point;
		CGAL_Nef_polyhedron3::Vertex_const_handle vertex;
		CGAL_Nef_polyhedron3::Halfedge_const_handle halfedge;
		CGAL_Nef_polyhedron3::Halffacet_cycle_const_iterator i;
		CGAL_Nef_polyhedron3::SHalfedge_const_handle first_halfedge, j;
		for ( i = hfacet->facet_cycles_begin(); i != hfacet->facet_cycles_end(); ++i ) {
			j = CGAL_Nef_polyhedron3::SHalfedge_const_handle( i );
			first_halfedge = j;
			std::list<CGAL_Nef_polyhedron2::Point> contour;
			do {
				// j->source() is a CGAL_Nef_polyhedron3::Nef_polyhedron_S2::SVertex,
				// but SVertex is the same thing as CGAL_Nef_polyhedron3::Halfedge
				// and Halfedge can give us an actual point.
				halfedge = CGAL_Nef_polyhedron3::Halfedge_const_handle( j->source() );
				vertex = CGAL_Nef_polyhedron3::Vertex_const_handle( halfedge->source() );
				point = CGAL_Nef_polyhedron2::Point( vertex->point().x(), vertex->point().y() );
				contour.push_back( point );
				//out << "    add xyz " << x << " "<<  y << " " <<z << endl;
				j = j->next();
			} while ( j != first_halfedge );
			tmpnef.reset( new CGAL_Nef_polyhedron2( contour.begin(), contour.end(), boundary ) );
			if ( numcontours == 0 ) {
				//out << " contour is a body. joining. " << contour.size() << " points.\n" ;
				*nefpoly2d += *tmpnef;
			} else {
				//out << " contour is a hole. intersecting. " << contour.size() << " points.\n";
				*nefpoly2d *= *tmpnef;
			}
			numcontours++;
		} // next facet cycle
	} // visit()
};

PolySetCGALEvaluator::PolySetCGALEvaluator(CGALEvaluator &cgalevaluator)
	: PolySetEvaluator(cgalevaluator.getTree()), cgalevaluator(cgalevaluator)
{
}

PolySet *PolySetCGALEvaluator::evaluatePolySet(const ProjectionNode &node)
{
	// Before projecting, union all children
	CGAL_Nef_polyhedron sum;
	BOOST_FOREACH (AbstractNode * v, node.getChildren()) {
		if (v->modinst->isBackground()) continue;
		CGAL_Nef_polyhedron N = this->cgalevaluator.evaluateCGALMesh(*v);
		if (N.dim == 3) {
			if (sum.empty()) sum = N.copy();
			else sum += N;
		}
	}
	if (sum.empty()) return NULL;

	PolySet *ps = new PolySet();
	PolySet *ps3 = NULL;
	DxfData *dxf = NULL;
	CGAL_Nef_polyhedron np;
	ps->convexity = node.convexity;
	ps->is2d = true;

	if (node.cut_mode)
	{
		CGAL_Nef_polyhedron3::Plane_3 plane = CGAL_Nef_polyhedron3::Plane_3( 0,0,1,0 );
		*sum.p3 = sum.p3->intersection( plane, CGAL_Nef_polyhedron3::PLANE_ONLY);

		NefShellVisitor_for_cut shell_visitor;
		CGAL_Nef_polyhedron3::Volume_const_iterator i;
		CGAL_Nef_polyhedron3::Shell_entry_const_iterator j;
		CGAL_Nef_polyhedron3::SFace_const_handle sface_handle;
		for ( i = sum.p3->volumes_begin(); i != sum.p3->volumes_end(); ++i ) {
			for ( j = i->shells_begin(); j != i->shells_end(); ++j ) {
				sface_handle = CGAL_Nef_polyhedron3::SFace_const_handle( j );
				sum.p3->visit_shell_objects( sface_handle , shell_visitor );
			}
		}
		// std::cout << "shell visitor\n" << shell_visitor.dump() << "\n";

		/*if (!sum.p3->is_simple()) {
			PRINT("WARNING: Body of projection(cut = true) isn't valid 2-manifold! Modify your design..");
			goto cant_project_non_simple_polyhedron;
		}*/

		np.p2 = shell_visitor.nefpoly2d;
		// std::cout << np.dump_p2() << "\n";
		np.dim = 2;

		ps3 = np.convertToPolyset();
		// std::cout << "----------\n" << ps3->dump() << "\n";
		if (!ps3) return NULL;

		// Extract polygons in the XY plane, ignoring all other polygons
<<<<<<< HEAD
		// FIXME: If the polyhedron is really thin, there might be unwanted polygons
		// in the XY plane, causing the resulting 2D polygon to be self-intersection
		// and cause a crash in CGALEvaluator::PolyReducer. The right solution is to
		// filter these polygons here. kintel 20120203.
		/*
		Grid2d<int> conversion_grid(GRID_COARSE);
=======
    // FIXME: If the polyhedron is really thin, there might be unwanted polygons
    // in the XY plane, causing the resulting 2D polygon to be self-intersection
    // and cause a crash in CGALEvaluator::PolyReducer. The right solution is to
    // filter these polygons here. kintel 20120203.
		Grid2d<unsigned int> conversion_grid(GRID_COARSE);
>>>>>>> 67eb2ebe
		for (size_t i = 0; i < ps3->polygons.size(); i++) {
			for (size_t j = 0; j < ps3->polygons[i].size(); j++) {
				double x = ps3->polygons[i][j][0];
				double y = ps3->polygons[i][j][1];
				double z = ps3->polygons[i][j][2];
				if (z != 0)
					goto next_ps3_polygon_cut_mode;
				if (conversion_grid.align(x, y) == i+1)
					goto next_ps3_polygon_cut_mode;
				conversion_grid.data(x, y) = i+1;
			}
			ps->append_poly();
			for (size_t j = 0; j < ps3->polygons[i].size(); j++) {
				double x = ps3->polygons[i][j][0];
				double y = ps3->polygons[i][j][1];
				conversion_grid.align(x, y);
				ps->insert_vertex(x, y);
			}
		next_ps3_polygon_cut_mode:;
		}
		*/
	}
	// In projection mode all the triangles are projected manually into the XY plane
	else
	{
		if (!sum.p3->is_simple()) {
			PRINT("WARNING: Body of projection(cut = false) isn't valid 2-manifold! Modify your design..");
			goto cant_project_non_simple_polyhedron;
		}

		ps3 = sum.convertToPolyset();
		if (!ps3) return NULL;
		for (size_t i = 0; i < ps3->polygons.size(); i++)
		{
			int min_x_p = -1;
			double min_x_val = 0;
			for (size_t j = 0; j < ps3->polygons[i].size(); j++) {
				double x = ps3->polygons[i][j][0];
				if (min_x_p < 0 || x < min_x_val) {
					min_x_p = j;
					min_x_val = x;
				}
			}
			int min_x_p1 = (min_x_p+1) % ps3->polygons[i].size();
			int min_x_p2 = (min_x_p+ps3->polygons[i].size()-1) % ps3->polygons[i].size();
			double ax = ps3->polygons[i][min_x_p1][0] - ps3->polygons[i][min_x_p][0];
			double ay = ps3->polygons[i][min_x_p1][1] - ps3->polygons[i][min_x_p][1];
			double at = atan2(ay, ax);
			double bx = ps3->polygons[i][min_x_p2][0] - ps3->polygons[i][min_x_p][0];
			double by = ps3->polygons[i][min_x_p2][1] - ps3->polygons[i][min_x_p][1];
			double bt = atan2(by, bx);

			double eps = 0.000001;
			if (fabs(at - bt) < eps || (fabs(ax) < eps && fabs(ay) < eps) ||
					(fabs(bx) < eps && fabs(by) < eps)) {
				// this triangle is degenerated in projection
				continue;
			}

			std::list<CGAL_Nef_polyhedron2::Point> plist;
			for (size_t j = 0; j < ps3->polygons[i].size(); j++) {
				double x = ps3->polygons[i][j][0];
				double y = ps3->polygons[i][j][1];
				CGAL_Nef_polyhedron2::Point p = CGAL_Nef_polyhedron2::Point(x, y);
				if (at > bt)
					plist.push_front(p);
				else
					plist.push_back(p);
			}
			// FIXME: Should the CGAL_Nef_polyhedron2 be cached?
			if (np.empty()) {
				np.dim = 2;
				np.p2.reset(new CGAL_Nef_polyhedron2(plist.begin(), plist.end(), CGAL_Nef_polyhedron2::INCLUDED));
			}
			else {
				(*np.p2) += CGAL_Nef_polyhedron2(plist.begin(), plist.end(), CGAL_Nef_polyhedron2::INCLUDED);
			}
		}
	}
	delete ps3;
	dxf = np.convertToDxfData();
	dxf_tesselate(ps, *dxf, 0, true, false, 0);
	dxf_border_to_ps(ps, *dxf);
	delete dxf;

cant_project_non_simple_polyhedron:
	return ps;
}

static void add_slice(PolySet *ps, const DxfData &dxf, DxfData::Path &path, double rot1, double rot2, double h1, double h2)
{
	bool splitfirst = sin(rot2 - rot1) >= 0.0;
	for (size_t j = 1; j < path.indices.size(); j++)
	{
		int k = j - 1;

		double jx1 = dxf.points[path.indices[j]][0] *  cos(rot1*M_PI/180) + dxf.points[path.indices[j]][1] * sin(rot1*M_PI/180);
		double jy1 = dxf.points[path.indices[j]][0] * -sin(rot1*M_PI/180) + dxf.points[path.indices[j]][1] * cos(rot1*M_PI/180);

		double jx2 = dxf.points[path.indices[j]][0] *  cos(rot2*M_PI/180) + dxf.points[path.indices[j]][1] * sin(rot2*M_PI/180);
		double jy2 = dxf.points[path.indices[j]][0] * -sin(rot2*M_PI/180) + dxf.points[path.indices[j]][1] * cos(rot2*M_PI/180);

		double kx1 = dxf.points[path.indices[k]][0] *  cos(rot1*M_PI/180) + dxf.points[path.indices[k]][1] * sin(rot1*M_PI/180);
		double ky1 = dxf.points[path.indices[k]][0] * -sin(rot1*M_PI/180) + dxf.points[path.indices[k]][1] * cos(rot1*M_PI/180);

		double kx2 = dxf.points[path.indices[k]][0] *  cos(rot2*M_PI/180) + dxf.points[path.indices[k]][1] * sin(rot2*M_PI/180);
		double ky2 = dxf.points[path.indices[k]][0] * -sin(rot2*M_PI/180) + dxf.points[path.indices[k]][1] * cos(rot2*M_PI/180);

		if (splitfirst)
		{
			ps->append_poly();
			if (path.is_inner) {
				ps->append_vertex(kx1, ky1, h1);
				ps->append_vertex(jx1, jy1, h1);
				ps->append_vertex(jx2, jy2, h2);
			} else {
				ps->insert_vertex(kx1, ky1, h1);
				ps->insert_vertex(jx1, jy1, h1);
				ps->insert_vertex(jx2, jy2, h2);
			}

			ps->append_poly();
			if (path.is_inner) {
				ps->append_vertex(kx2, ky2, h2);
				ps->append_vertex(kx1, ky1, h1);
				ps->append_vertex(jx2, jy2, h2);
			} else {
				ps->insert_vertex(kx2, ky2, h2);
				ps->insert_vertex(kx1, ky1, h1);
				ps->insert_vertex(jx2, jy2, h2);
			}
		}
		else
		{
			ps->append_poly();
			if (path.is_inner) {
				ps->append_vertex(kx1, ky1, h1);
				ps->append_vertex(jx1, jy1, h1);
				ps->append_vertex(kx2, ky2, h2);
			} else {
				ps->insert_vertex(kx1, ky1, h1);
				ps->insert_vertex(jx1, jy1, h1);
				ps->insert_vertex(kx2, ky2, h2);
			}

			ps->append_poly();
			if (path.is_inner) {
				ps->append_vertex(jx2, jy2, h2);
				ps->append_vertex(kx2, ky2, h2);
				ps->append_vertex(jx1, jy1, h1);
			} else {
				ps->insert_vertex(jx2, jy2, h2);
				ps->insert_vertex(kx2, ky2, h2);
				ps->insert_vertex(jx1, jy1, h1);
			}
		}
	}
}

PolySet *PolySetCGALEvaluator::evaluatePolySet(const LinearExtrudeNode &node)
{
	DxfData *dxf;

	if (node.filename.empty())
	{
		// Before extruding, union all (2D) children nodes
		// to a single DxfData, then tesselate this into a PolySet
		CGAL_Nef_polyhedron sum;
		BOOST_FOREACH (AbstractNode * v, node.getChildren()) {
			if (v->modinst->isBackground()) continue;
			CGAL_Nef_polyhedron N = this->cgalevaluator.evaluateCGALMesh(*v);
			if (!N.empty()) {
				if (N.dim != 2) {
					PRINT("ERROR: linear_extrude() is not defined for 3D child objects!");
				}
				else {
					if (sum.empty()) sum = N.copy();
					else sum += N;
				}
			}
		}

		if (sum.empty()) return NULL;
		dxf = sum.convertToDxfData();;
	} else {
		dxf = new DxfData(node.fn, node.fs, node.fa, node.filename, node.layername, node.origin_x, node.origin_y, node.scale);
	}

	PolySet *ps = extrudeDxfData(node, *dxf);
	delete dxf;
	return ps;
}

PolySet *PolySetCGALEvaluator::extrudeDxfData(const LinearExtrudeNode &node, DxfData &dxf)
{
	PolySet *ps = new PolySet();
	ps->convexity = node.convexity;

	double h1, h2;

	if (node.center) {
		h1 = -node.height/2.0;
		h2 = +node.height/2.0;
	} else {
		h1 = 0;
		h2 = node.height;
	}

	bool first_open_path = true;
	for (size_t i = 0; i < dxf.paths.size(); i++)
	{
		if (dxf.paths[i].is_closed)
			continue;
		if (first_open_path) {
			PRINTB("WARNING: Open paths in dxf_linear_extrude(file = \"%s\", layer = \"%s\"):",
					node.filename % node.layername);
			first_open_path = false;
		}
		PRINTB("   %9.5f %10.5f ... %10.5f %10.5f",
					 (dxf.points[dxf.paths[i].indices.front()][0] / node.scale + node.origin_x) %
					 (dxf.points[dxf.paths[i].indices.front()][1] / node.scale + node.origin_y) %
					 (dxf.points[dxf.paths[i].indices.back()][0] / node.scale + node.origin_x) %
					 (dxf.points[dxf.paths[i].indices.back()][1] / node.scale + node.origin_y));
	}


	if (node.has_twist)
	{
		dxf_tesselate(ps, dxf, 0, false, true, h1);
		dxf_tesselate(ps, dxf, node.twist, true, true, h2);
		for (int j = 0; j < node.slices; j++)
		{
			double t1 = node.twist*j / node.slices;
			double t2 = node.twist*(j+1) / node.slices;
			double g1 = h1 + (h2-h1)*j / node.slices;
			double g2 = h1 + (h2-h1)*(j+1) / node.slices;
			for (size_t i = 0; i < dxf.paths.size(); i++)
			{
				if (!dxf.paths[i].is_closed)
					continue;
				add_slice(ps, dxf, dxf.paths[i], t1, t2, g1, g2);
			}
		}
	}
	else
	{
		dxf_tesselate(ps, dxf, 0, false, true, h1);
		dxf_tesselate(ps, dxf, 0, true, true, h2);
		for (size_t i = 0; i < dxf.paths.size(); i++)
		{
			if (!dxf.paths[i].is_closed)
				continue;
			add_slice(ps, dxf, dxf.paths[i], 0, 0, h1, h2);
		}
	}

	return ps;
}

PolySet *PolySetCGALEvaluator::evaluatePolySet(const RotateExtrudeNode &node)
{
	DxfData *dxf;

	if (node.filename.empty())
	{
		// Before extruding, union all (2D) children nodes
		// to a single DxfData, then tesselate this into a PolySet
		CGAL_Nef_polyhedron sum;
		BOOST_FOREACH (AbstractNode * v, node.getChildren()) {
			if (v->modinst->isBackground()) continue;
			CGAL_Nef_polyhedron N = this->cgalevaluator.evaluateCGALMesh(*v);
			if (!N.empty()) {
				if (N.dim != 2) {
					PRINT("ERROR: rotate_extrude() is not defined for 3D child objects!");
				}
				else {
					if (sum.empty()) sum = N.copy();
					else sum += N;
				}
			}
		}

		if (sum.empty()) return NULL;
		dxf = sum.convertToDxfData();
	} else {
		dxf = new DxfData(node.fn, node.fs, node.fa, node.filename, node.layername, node.origin_x, node.origin_y, node.scale);
	}

	PolySet *ps = rotateDxfData(node, *dxf);
	delete dxf;
	return ps;
}

PolySet *PolySetCGALEvaluator::evaluatePolySet(const CgaladvNode &node)
{
	CGAL_Nef_polyhedron N = this->cgalevaluator.evaluateCGALMesh(node);
	PolySet *ps = NULL;
	if (!N.empty()) {
		ps = N.convertToPolyset();
		if (ps) ps->convexity = node.convexity;
	}

	return ps;
}

PolySet *PolySetCGALEvaluator::evaluatePolySet(const RenderNode &node)
{
	CGAL_Nef_polyhedron N = this->cgalevaluator.evaluateCGALMesh(node);
	PolySet *ps = NULL;
	if (!N.empty()) {
		if (N.dim == 3 && !N.p3->is_simple()) {
			PRINT("WARNING: Body of render() isn't valid 2-manifold!");
		}
		else {
			ps = N.convertToPolyset();
			if (ps) ps->convexity = node.convexity;
		}
	}
	return ps;
}

PolySet *PolySetCGALEvaluator::rotateDxfData(const RotateExtrudeNode &node, DxfData &dxf)
{
	PolySet *ps = new PolySet();
	ps->convexity = node.convexity;

	for (size_t i = 0; i < dxf.paths.size(); i++)
	{
		double max_x = 0;
		for (size_t j = 0; j < dxf.paths[i].indices.size(); j++) {
			max_x = fmax(max_x, dxf.points[dxf.paths[i].indices[j]][0]);
		}

		int fragments = get_fragments_from_r(max_x, node.fn, node.fs, node.fa);

		double ***points;
		points = new double**[fragments];
		for (int j=0; j < fragments; j++) {
			points[j] = new double*[dxf.paths[i].indices.size()];
			for (size_t k=0; k < dxf.paths[i].indices.size(); k++)
				points[j][k] = new double[3];
		}

		for (int j = 0; j < fragments; j++) {
			double a = (j*2*M_PI) / fragments - M_PI/2; // start on the X axis
			for (size_t k = 0; k < dxf.paths[i].indices.size(); k++) {
				points[j][k][0] = dxf.points[dxf.paths[i].indices[k]][0] * sin(a);
			 	points[j][k][1] = dxf.points[dxf.paths[i].indices[k]][0] * cos(a);
				points[j][k][2] = dxf.points[dxf.paths[i].indices[k]][1];
			}
		}

		for (int j = 0; j < fragments; j++) {
			int j1 = j + 1 < fragments ? j + 1 : 0;
			for (size_t k = 0; k < dxf.paths[i].indices.size(); k++) {
				int k1 = k + 1 < dxf.paths[i].indices.size() ? k + 1 : 0;
				if (points[j][k][0] != points[j1][k][0] ||
						points[j][k][1] != points[j1][k][1] ||
						points[j][k][2] != points[j1][k][2]) {
					ps->append_poly();
					ps->append_vertex(points[j ][k ][0],
							points[j ][k ][1], points[j ][k ][2]);
					ps->append_vertex(points[j1][k ][0],
							points[j1][k ][1], points[j1][k ][2]);
					ps->append_vertex(points[j ][k1][0],
							points[j ][k1][1], points[j ][k1][2]);
				}
				if (points[j][k1][0] != points[j1][k1][0] ||
						points[j][k1][1] != points[j1][k1][1] ||
						points[j][k1][2] != points[j1][k1][2]) {
					ps->append_poly();
					ps->append_vertex(points[j ][k1][0],
							points[j ][k1][1], points[j ][k1][2]);
					ps->append_vertex(points[j1][k ][0],
							points[j1][k ][1], points[j1][k ][2]);
					ps->append_vertex(points[j1][k1][0],
							points[j1][k1][1], points[j1][k1][2]);
				}
			}
		}

		for (int j=0; j < fragments; j++) {
			for (size_t k=0; k < dxf.paths[i].indices.size(); k++)
				delete[] points[j][k];
			delete[] points[j];
		}
		delete[] points;
	}
	
	return ps;
}<|MERGE_RESOLUTION|>--- conflicted
+++ resolved
@@ -16,19 +16,45 @@
 #include "openscad.h" // get_fragments_from_r()
 #include <boost/foreach.hpp>
 
-// This object 'visits' the Nef Polyhedron 3d, extracting 2d information
-// from it for the projection( cut = true ) command.
-// http://www.cgal.org/Manual/latest/doc_html/cgal_manual/Nef_3/Chapter_main.html
+/*
+
+This Visitor is used in the 'cut' process. Essentially, one or more of
+our 3d nef polyhedrons have been 'cut' by the xy-plane, forming a number
+of polygons that are essentially 'flat'. This Visitor object, when
+called repeatedly, collects those flat polygons together and forms a new
+2d nef polyhedron out of them. It keeps track of the 'holes' so that
+in the final resulting polygon, they are preserved properly.
+
+The output polygon is stored in the output_nefpoly2d variable.
+
+For more information on 3d + 2d nef polyhedrons, facets, halffacets,
+facet cycles, etc, please see these websites:
+
+http://www.cgal.org/Manual/latest/doc_html/cgal_manual/Nef_3/Chapter_main.html
+http://www.cgal.org/Manual/latest/doc_html/cgal_manual/Nef_3_ref/Class_Nef_polyhedron_3-Traits---Halffacet.html
+
+The halffacet iteration 'circulator' code is based on OGL_helper.h
+
+Why do we throw out all 'down' half-facets? Imagine a triangle in 3d
+space - it has one 'half face' for one 'side' and another 'half face' for the
+other 'side'. If we iterated over both half-faces we would get the same vertex
+coordinates twice. Instead, we only need one side, in our case, we
+chose the 'up' side.
+*/
 class NefShellVisitor_for_cut {
 public:
 	std::stringstream out;
 	CGAL_Nef_polyhedron2::Boundary boundary;
-	shared_ptr<CGAL_Nef_polyhedron2> tmpnef;
-	shared_ptr<CGAL_Nef_polyhedron2> nefpoly2d;
-	NefShellVisitor_for_cut()
-	{
-		nefpoly2d.reset( new CGAL_Nef_polyhedron2() );
+	shared_ptr<CGAL_Nef_polyhedron2> tmpnef2d;
+	shared_ptr<CGAL_Nef_polyhedron2> output_nefpoly2d;
+	CGAL::Direction_3<CGAL_Kernel3> up;
+	bool debug;
+	NefShellVisitor_for_cut(bool debug=false)
+	{
+		output_nefpoly2d.reset( new CGAL_Nef_polyhedron2() );
 		boundary = CGAL_Nef_polyhedron2::INCLUDED;
+		up = CGAL::Direction_3<CGAL_Kernel3>(0,0,1);
+		this->debug = debug;
 	}
 	std::string dump()
 	{
@@ -40,59 +66,38 @@
 	void visit( CGAL_Nef_polyhedron3::SHalfloop_const_handle ) {}
 	void visit( CGAL_Nef_polyhedron3::SFace_const_handle ) {}
 	void visit( CGAL_Nef_polyhedron3::Halffacet_const_handle hfacet ) {
-		// This method is fed each 'half-facet' of the Nef_polyhedron3 that's been intersected
-		// with the flat x-y plane. I.e. it's fed a bunch of flat 3d polygons with z==0 at all vertexes.
-		// It is fed both the 'up' pointing half-facets and the 'down' pointing half-facets.
-		// We only need one set of vertexes, so we skip all of the 'down' facets.
-		//
-		// The vertexes are recorded in lists called 'contours'. Those are 'joined' or 'intersected'
-		// with the main result polyhedron, 'nefpoly2d', depending on whether it's a "hole" contour
-		// or a "body" contour.
-		CGAL::Direction_3<CGAL_Kernel3> up(0,0,1);
-		CGAL::Plane_3<CGAL_Kernel3> plane = hfacet->plane();
-		// out << " direction == up? " << ( plane.orthogonal_direction() == up ) << "\n";
-		if ( plane.orthogonal_direction() != up ) {
-			// out << "direction == down. skipping";
+		if ( hfacet->plane().orthogonal_direction() != this->up ) {
+			if (debug) out << "down facing half-facet. skipping\n";
 			return;
 		}
 
 		int numcontours = 0;
-		CGAL_Nef_polyhedron2::Point point;
-		CGAL_Nef_polyhedron3::Vertex_const_handle vertex;
-		CGAL_Nef_polyhedron3::Halfedge_const_handle halfedge;
 		CGAL_Nef_polyhedron3::Halffacet_cycle_const_iterator i;
-		CGAL_Nef_polyhedron3::SHalfedge_const_handle first_halfedge, j;
-		for ( i = hfacet->facet_cycles_begin(); i != hfacet->facet_cycles_end(); ++i ) {
-			j = CGAL_Nef_polyhedron3::SHalfedge_const_handle( i );
-			first_halfedge = j;
+		CGAL_forall_facet_cycles_of( i, hfacet ) {
+			CGAL_Nef_polyhedron3::SHalfedge_around_facet_const_circulator c1(i), c2(c1);
 			std::list<CGAL_Nef_polyhedron2::Point> contour;
-			do {
-				// j->source() is a CGAL_Nef_polyhedron3::Nef_polyhedron_S2::SVertex,
-				// but SVertex is the same thing as CGAL_Nef_polyhedron3::Halfedge
-				// and Halfedge can give us an actual point.
-				halfedge = CGAL_Nef_polyhedron3::Halfedge_const_handle( j->source() );
-				vertex = CGAL_Nef_polyhedron3::Vertex_const_handle( halfedge->source() );
-				point = CGAL_Nef_polyhedron2::Point( vertex->point().x(), vertex->point().y() );
-				contour.push_back( point );
-				//out << "    add xyz " << x << " "<<  y << " " <<z << endl;
-				j = j->next();
-			} while ( j != first_halfedge );
-			tmpnef.reset( new CGAL_Nef_polyhedron2( contour.begin(), contour.end(), boundary ) );
+			CGAL_For_all( c1, c2 ) {
+				CGAL_Nef_polyhedron3::Point_3 point3d = c1->source()->source()->point();
+				CGAL_Nef_polyhedron2::Point point2d( point3d.x(), point3d.y() );
+				contour.push_back( point2d );
+			}
+			tmpnef2d.reset( new CGAL_Nef_polyhedron2( contour.begin(), contour.end(), boundary ) );
 			if ( numcontours == 0 ) {
-				//out << " contour is a body. joining. " << contour.size() << " points.\n" ;
-				*nefpoly2d += *tmpnef;
+				if (debug) out << " contour is a body. make union(). " << contour.size() << " points.\n" ;
+				*output_nefpoly2d += *tmpnef2d;
 			} else {
-				//out << " contour is a hole. intersecting. " << contour.size() << " points.\n";
-				*nefpoly2d *= *tmpnef;
+				if (debug) out << " contour is a hole. make intersection(). " << contour.size() << " points.\n";
+				*output_nefpoly2d *= *tmpnef2d;
 			}
 			numcontours++;
-		} // next facet cycle
+		} // next facet cycle (i.e. next contour)
 	} // visit()
 };
 
 PolySetCGALEvaluator::PolySetCGALEvaluator(CGALEvaluator &cgalevaluator)
 	: PolySetEvaluator(cgalevaluator.getTree()), cgalevaluator(cgalevaluator)
 {
+	this->debug = false;
 }
 
 PolySet *PolySetCGALEvaluator::evaluatePolySet(const ProjectionNode &node)
@@ -108,19 +113,24 @@
 		}
 	}
 	if (sum.empty()) return NULL;
-
-	PolySet *ps = new PolySet();
-	PolySet *ps3 = NULL;
-	DxfData *dxf = NULL;
-	CGAL_Nef_polyhedron np;
-	ps->convexity = node.convexity;
-	ps->is2d = true;
+	if (!sum.p3->is_simple()) {
+		if (!node.cut_mode) {
+			PRINT("WARNING: Body of projection(cut = false) isn't valid 2-manifold! Modify your design..");
+			return new PolySet();
+		}
+	}
+
+	CGAL_Nef_polyhedron nef_poly;
 
 	if (node.cut_mode)
 	{
-		CGAL_Nef_polyhedron3::Plane_3 plane = CGAL_Nef_polyhedron3::Plane_3( 0,0,1,0 );
-		*sum.p3 = sum.p3->intersection( plane, CGAL_Nef_polyhedron3::PLANE_ONLY);
-
+		// intersect 'sum' with the x-y plane
+		CGAL_Nef_polyhedron3::Plane_3 xy_plane = CGAL_Nef_polyhedron3::Plane_3( 0,0,1,0 );
+		*sum.p3 = sum.p3->intersection( xy_plane, CGAL_Nef_polyhedron3::PLANE_ONLY);
+
+		// Visit each polygon in sum.p3 and union/intersect into a 2d polygon (with holes)
+		// For info on Volumes, Shells, Facets, and the 'visitor' pattern, please see
+		// http://www.cgal.org/Manual/latest/doc_html/cgal_manual/Nef_3/Chapter_main.html
 		NefShellVisitor_for_cut shell_visitor;
 		CGAL_Nef_polyhedron3::Volume_const_iterator i;
 		CGAL_Nef_polyhedron3::Shell_entry_const_iterator j;
@@ -131,36 +141,19 @@
 				sum.p3->visit_shell_objects( sface_handle , shell_visitor );
 			}
 		}
-		// std::cout << "shell visitor\n" << shell_visitor.dump() << "\n";
-
-		/*if (!sum.p3->is_simple()) {
-			PRINT("WARNING: Body of projection(cut = true) isn't valid 2-manifold! Modify your design..");
-			goto cant_project_non_simple_polyhedron;
-		}*/
-
-		np.p2 = shell_visitor.nefpoly2d;
-		// std::cout << np.dump_p2() << "\n";
-		np.dim = 2;
-
-		ps3 = np.convertToPolyset();
-		// std::cout << "----------\n" << ps3->dump() << "\n";
-		if (!ps3) return NULL;
+		if (debug) std::cout << "shell visitor\n" << shell_visitor.dump() << "\nshell visitor end\n";
+
+		nef_poly.p2 = shell_visitor.output_nefpoly2d;
+		nef_poly.dim = 2;
+		if (debug) std::cout << "--\n" << nef_poly.dump_p2() << "\n";
 
 		// Extract polygons in the XY plane, ignoring all other polygons
-<<<<<<< HEAD
 		// FIXME: If the polyhedron is really thin, there might be unwanted polygons
 		// in the XY plane, causing the resulting 2D polygon to be self-intersection
 		// and cause a crash in CGALEvaluator::PolyReducer. The right solution is to
 		// filter these polygons here. kintel 20120203.
 		/*
-		Grid2d<int> conversion_grid(GRID_COARSE);
-=======
-    // FIXME: If the polyhedron is really thin, there might be unwanted polygons
-    // in the XY plane, causing the resulting 2D polygon to be self-intersection
-    // and cause a crash in CGALEvaluator::PolyReducer. The right solution is to
-    // filter these polygons here. kintel 20120203.
 		Grid2d<unsigned int> conversion_grid(GRID_COARSE);
->>>>>>> 67eb2ebe
 		for (size_t i = 0; i < ps3->polygons.size(); i++) {
 			for (size_t j = 0; j < ps3->polygons[i].size(); j++) {
 				double x = ps3->polygons[i][j][0];
@@ -186,12 +179,7 @@
 	// In projection mode all the triangles are projected manually into the XY plane
 	else
 	{
-		if (!sum.p3->is_simple()) {
-			PRINT("WARNING: Body of projection(cut = false) isn't valid 2-manifold! Modify your design..");
-			goto cant_project_non_simple_polyhedron;
-		}
-
-		ps3 = sum.convertToPolyset();
+		PolySet *ps3 = sum.convertToPolyset();
 		if (!ps3) return NULL;
 		for (size_t i = 0; i < ps3->polygons.size(); i++)
 		{
@@ -231,22 +219,22 @@
 					plist.push_back(p);
 			}
 			// FIXME: Should the CGAL_Nef_polyhedron2 be cached?
-			if (np.empty()) {
-				np.dim = 2;
-				np.p2.reset(new CGAL_Nef_polyhedron2(plist.begin(), plist.end(), CGAL_Nef_polyhedron2::INCLUDED));
+			if (nef_poly.empty()) {
+				nef_poly.dim = 2;
+				nef_poly.p2.reset(new CGAL_Nef_polyhedron2(plist.begin(), plist.end(), CGAL_Nef_polyhedron2::INCLUDED));
 			}
 			else {
-				(*np.p2) += CGAL_Nef_polyhedron2(plist.begin(), plist.end(), CGAL_Nef_polyhedron2::INCLUDED);
-			}
-		}
-	}
-	delete ps3;
-	dxf = np.convertToDxfData();
-	dxf_tesselate(ps, *dxf, 0, true, false, 0);
-	dxf_border_to_ps(ps, *dxf);
-	delete dxf;
-
-cant_project_non_simple_polyhedron:
+				(*nef_poly.p2) += CGAL_Nef_polyhedron2(plist.begin(), plist.end(), CGAL_Nef_polyhedron2::INCLUDED);
+			}
+		}
+		delete ps3;
+	}
+
+	PolySet *ps = nef_poly.convertToPolyset();
+	assert( ps != NULL );
+	ps->convexity = node.convexity;
+	if (debug) std::cout << "--\n" << ps->dump() << "\n";
+
 	return ps;
 }
 
