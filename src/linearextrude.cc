--- conflicted
+++ resolved
@@ -95,22 +95,15 @@
 		height.getFiniteDouble(node->height);
 	}
 
-<<<<<<< HEAD
 	node->layername = layer.isUndefined() ? "" : layer.toString();
-	node->convexity = static_cast<int>(convexity.toDouble());
-	bool originOk = origin.getVec2(node->origin_x, node->origin_y);
-=======
-	node->layername = layer->isUndefined() ? "" : layer->toString();
-	node->height = 100;
-	height->getFiniteDouble(node->height);
+	height.getFiniteDouble(node->height);
 	double tmp_convexity;
-	if (convexity->getFiniteDouble(tmp_convexity)) {
+	if (convexity.getFiniteDouble(tmp_convexity)) {
 	  node->convexity = static_cast<int>(tmp_convexity);
 	} else {
 	  node->convexity = 0;
 	}
-	bool originOk = origin->getVec2(node->origin_x, node->origin_y);
->>>>>>> fc91c81f
+	bool originOk = origin.getVec2(node->origin_x, node->origin_y);
 	originOk &= std::isfinite(node->origin_x) && std::isfinite(node->origin_y);
 	if(origin.isDefined() && !originOk){
 		PRINTB("WARNING: linear_extrude(..., origin=%s) could not be converted, %s", origin.toEchoString() % evalctx->loc.toRelativeString(ctx->documentPath()));
