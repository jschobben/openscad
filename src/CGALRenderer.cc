/*
 *  OpenSCAD (www.openscad.org)
 *  Copyright (C) 2009-2011 Clifford Wolf <clifford@clifford.at> and
 *                          Marius Kintel <marius@kintel.net>
 *
 *  This program is free software; you can redistribute it and/or modify
 *  it under the terms of the GNU General Public License as published by
 *  the Free Software Foundation; either version 2 of the License, or
 *  (at your option) any later version.
 *
 *  As a special exception, you have permission to link this program
 *  with the CGAL library and distribute executables, as long as you
 *  follow the requirements of the GNU GPL in regard to all of the
 *  software in the executable aside from CGAL.
 *
 *  This program is distributed in the hope that it will be useful,
 *  but WITHOUT ANY WARRANTY; without even the implied warranty of
 *  MERCHANTABILITY or FITNESS FOR A PARTICULAR PURPOSE.  See the
 *  GNU General Public License for more details.
 *
 *  You should have received a copy of the GNU General Public License
 *  along with this program; if not, write to the Free Software
 *  Foundation, Inc., 59 Temple Place, Suite 330, Boston, MA  02111-1307  USA
 *
 */

#ifdef _MSC_VER 
// Boost conflicts with MPFR under MSVC (google it)
#include <mpfr.h>
#endif

#include "polyset.h"

#include "CGALRenderer.h"
#include "CGAL_renderer.h"
#include "CGAL_Nef_polyhedron.h"
#include "cgal.h"

//#include "Preferences.h"

#include <boost/foreach.hpp>

CGALRenderer::CGALRenderer(shared_ptr<const Geometry> geom)
{
	this->addGeometry(geom);
}

void CGALRenderer::addGeometry(const shared_ptr<const Geometry> &geom)
{
	if (shared_ptr<const GeometryList> geomlist = dynamic_pointer_cast<const GeometryList>(geom)) {
		BOOST_FOREACH(const Geometry::GeometryItem &item, geomlist->getChildren()) {
			this->addGeometry(item.second);
		}
	}
	else if (const shared_ptr<const PolySet> ps = dynamic_pointer_cast<const PolySet>(geom)) {
		this->polysets.push_back(ps);
	}
	else if (shared_ptr<const Polygon2d> poly = dynamic_pointer_cast<const Polygon2d>(geom)) {
		this->polysets.push_back(shared_ptr<const PolySet>(poly->tessellate()));
	}
	else if (shared_ptr<const CGAL_Nef_polyhedron> new_N = dynamic_pointer_cast<const CGAL_Nef_polyhedron>(geom)) {
		assert(new_N->getDimension() == 3);
		if (!new_N->isEmpty()) {
			Polyhedron *p = new Polyhedron();
			// FIXME: Make independent of Preferences
			// this->polyhedron->setColor(Polyhedron::CGAL_NEF3_MARKED_FACET_COLOR,
			// 													 Preferences::inst()->color(Preferences::CGAL_FACE_BACK_COLOR).red(),
			// 													 Preferences::inst()->color(Preferences::CGAL_FACE_BACK_COLOR).green(),
			// 													 Preferences::inst()->color(Preferences::CGAL_FACE_BACK_COLOR).blue());
			// this->polyhedron->setColor(Polyhedron::CGAL_NEF3_UNMARKED_FACET_COLOR,
			// 													 Preferences::inst()->color(Preferences::CGAL_FACE_FRONT_COLOR).red(),
			// 													 Preferences::inst()->color(Preferences::CGAL_FACE_FRONT_COLOR).green(),
			// 													 Preferences::inst()->color(Preferences::CGAL_FACE_FRONT_COLOR).blue());
			
			CGAL::OGL::Nef3_Converter<CGAL_Nef_polyhedron3>::convert_to_OGLPolyhedron(*new_N->p3, p);
			p->init();
			this->polyhedrons.push_back(shared_ptr<Polyhedron>(p));
		}
	}
}

CGALRenderer::~CGALRenderer()
{
}

void CGALRenderer::draw(bool showfaces, bool showedges) const
{
	BOOST_FOREACH(const shared_ptr<const PolySet> &polyset, this->polysets) {
		if (polyset->getDimension() == 2) {
			// Draw 2D polygons
			glDisable(GL_LIGHTING);
// FIXME:		const QColor &col = Preferences::inst()->color(Preferences::CGAL_FACE_2D_COLOR);
			glColor3f(0.0f, 0.75f, 0.60f);

			for (size_t i=0; i < polyset->polygons.size(); i++) {
				glBegin(GL_POLYGON);
				for (size_t j=0; j < polyset->polygons[i].size(); j++) {
					const Vector3d &p = polyset->polygons[i][j];
					glVertex3d(p[0], p[1], -0.1);
				}
				glEnd();
			}
		
			// Draw 2D edges
			glDisable(GL_DEPTH_TEST);

			glLineWidth(2);
// FIXME:		const QColor &col2 = Preferences::inst()->color(Preferences::CGAL_EDGE_2D_COLOR);
			glColor3f(1.0f, 0.0f, 0.0f);
			polyset->render_edges(CSGMODE_NONE);
			glEnable(GL_DEPTH_TEST);
		}
		else {
			// Draw 3D polygons
			const Color4f c(-1,-1,-1,-1);	
			setColor(COLORMODE_MATERIAL, c.data(), NULL);
			polyset->render_surface(CSGMODE_NORMAL, Transform3d::Identity(), NULL);
		}
	}

	BOOST_FOREACH(const shared_ptr<Polyhedron> &p, this->polyhedrons) {
		if (showfaces) p->set_style(SNC_BOUNDARY);
		else p->set_style(SNC_SKELETON);
		p->draw(showfaces && showedges);
  }
}

BoundingBox CGALRenderer::getBoundingBox() const
{
	BoundingBox bbox;
<<<<<<< HEAD
	BOOST_FOREACH(const shared_ptr<class Polyhedron> &p, this->polyhedrons) {
		CGAL::Bbox_3 cgalbbox = p->bbox();
		bbox.extend(BoundingBox(
									Vector3d(cgalbbox.xmin(), cgalbbox.ymin(), cgalbbox.zmin()),
									Vector3d(cgalbbox.xmax(), cgalbbox.ymax(), cgalbbox.zmax())));
	}
	BOOST_FOREACH(const shared_ptr<const class PolySet> &ps, this->polysets) {
		bbox.extend(ps->getBoundingBox());
	}
=======

	if (this->polyhedron) {
		CGAL::Bbox_3 cgalbbox = this->polyhedron->bbox();
		bbox = BoundingBox(
		  Vector3d(cgalbbox.xmin(), cgalbbox.ymin(), cgalbbox.zmin()),
		  Vector3d(cgalbbox.xmax(), cgalbbox.ymax(), cgalbbox.zmax()) );
	}
	else if (this->polyset) {
		bbox = this->polyset->getBoundingBox();
	}

>>>>>>> 458d60fa
	return bbox;
}<|MERGE_RESOLUTION|>--- conflicted
+++ resolved
@@ -128,7 +128,7 @@
 BoundingBox CGALRenderer::getBoundingBox() const
 {
 	BoundingBox bbox;
-<<<<<<< HEAD
+
 	BOOST_FOREACH(const shared_ptr<class Polyhedron> &p, this->polyhedrons) {
 		CGAL::Bbox_3 cgalbbox = p->bbox();
 		bbox.extend(BoundingBox(
@@ -138,18 +138,6 @@
 	BOOST_FOREACH(const shared_ptr<const class PolySet> &ps, this->polysets) {
 		bbox.extend(ps->getBoundingBox());
 	}
-=======
 
-	if (this->polyhedron) {
-		CGAL::Bbox_3 cgalbbox = this->polyhedron->bbox();
-		bbox = BoundingBox(
-		  Vector3d(cgalbbox.xmin(), cgalbbox.ymin(), cgalbbox.zmin()),
-		  Vector3d(cgalbbox.xmax(), cgalbbox.ymax(), cgalbbox.zmax()) );
-	}
-	else if (this->polyset) {
-		bbox = this->polyset->getBoundingBox();
-	}
-
->>>>>>> 458d60fa
 	return bbox;
 }